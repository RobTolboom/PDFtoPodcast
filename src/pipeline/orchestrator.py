--- conflicted
+++ resolved
@@ -905,10 +905,7 @@
     # Initialize
     iterations = []
     current_extraction = extraction_result
-<<<<<<< HEAD
-=======
     current_validation = None  # Will be set after first validation or from post-correction
->>>>>>> 7d3886b6
     iteration_num = 0
 
     # Default thresholds
@@ -931,40 +928,6 @@
                 {"iteration": iteration_num, "step": "validation"},
             )
 
-<<<<<<< HEAD
-            # STEP 1: Validate current extraction
-            validation_result = _run_validation_step(
-                extraction_result=current_extraction,
-                pdf_path=pdf_path,
-                max_pages=None,
-                classification_result=classification_result,
-                llm=llm,
-                file_manager=file_manager,
-                progress_callback=progress_callback,
-            )
-
-            # Check schema validation failure (critical error)
-            schema_validation = validation_result.get("schema_validation", {})
-            quality_score = schema_validation.get("quality_score", 0)
-
-            if quality_score < 0.5:  # Schema quality threshold
-                # CRITICAL: Schema validation failed - STOP
-                return {
-                    "best_extraction": None,
-                    "best_validation": validation_result,
-                    "iterations": iterations,
-                    "final_status": "failed_schema_validation",
-                    "iteration_count": iteration_num + 1,
-                    "error": f"Schema validation failed (quality: {quality_score:.2f}). Cannot proceed with correction.",
-                    "failed_at_iteration": iteration_num,
-                }
-
-            # Save validation with iteration number
-            validation_file = file_manager.save_json(
-                validation_result, "validation", iteration_number=iteration_num
-            )
-            console.print(f"[dim]Saved validation: {validation_file}[/dim]")
-=======
             # STEP 1: Validate current extraction (only if not already validated)
             # After correction, we reuse the post-correction validation to avoid file overwrite
             if current_validation is None:
@@ -1005,7 +968,6 @@
                 console.print(
                     f"[dim]Reusing post-correction validation for iteration {iteration_num}[/dim]"
                 )
->>>>>>> 7d3886b6
 
             # Store iteration data
             iteration_data = {
@@ -1020,8 +982,6 @@
             # STEP 2: Check quality
             if is_quality_sufficient(validation_result, quality_thresholds):
                 # SUCCESS: Quality is sufficient
-<<<<<<< HEAD
-=======
 
                 # Save best extraction + validation (current iteration is best)
                 best_extraction_file = file_manager.save_json(
@@ -1049,7 +1009,6 @@
                 file_manager.save_json(selection_metadata, "extraction", status="best-metadata")
                 console.print("[dim]Saved best iteration metadata[/dim]")
 
->>>>>>> 7d3886b6
                 _call_progress_callback(
                     progress_callback,
                     STEP_VALIDATION_CORRECTION,
@@ -1067,10 +1026,7 @@
                     "iterations": iterations,
                     "final_status": "passed",
                     "iteration_count": iteration_num + 1,
-<<<<<<< HEAD
-=======
                     "best_iteration": iteration_num,
->>>>>>> 7d3886b6
                     "improvement_trajectory": [
                         it["metrics"]["overall_quality"] for it in iterations
                     ],
@@ -1082,8 +1038,6 @@
                     # EARLY STOP: Quality is degrading
                     best = _select_best_iteration(iterations)
 
-<<<<<<< HEAD
-=======
                     # Save best extraction + validation
                     best_extraction_file = file_manager.save_json(
                         best["extraction"], "extraction", status="best"
@@ -1115,7 +1069,6 @@
                     file_manager.save_json(selection_metadata, "extraction", status="best-metadata")
                     console.print("[dim]Saved best iteration metadata[/dim]")
 
->>>>>>> 7d3886b6
                     _call_progress_callback(
                         progress_callback,
                         STEP_VALIDATION_CORRECTION,
@@ -1134,10 +1087,7 @@
                         "iterations": iterations,
                         "final_status": "early_stopped_degradation",
                         "iteration_count": len(iterations),
-<<<<<<< HEAD
-=======
                         "best_iteration": best["iteration_num"],
->>>>>>> 7d3886b6
                         "improvement_trajectory": [
                             it["metrics"]["overall_quality"] for it in iterations
                         ],
@@ -1149,8 +1099,6 @@
                 # MAX REACHED: Select best iteration
                 best = _select_best_iteration(iterations)
 
-<<<<<<< HEAD
-=======
                 # Save best extraction + validation
                 best_extraction_file = file_manager.save_json(
                     best["extraction"], "extraction", status="best"
@@ -1176,7 +1124,6 @@
                 file_manager.save_json(selection_metadata, "extraction", status="best-metadata")
                 console.print("[dim]Saved best iteration metadata[/dim]")
 
->>>>>>> 7d3886b6
                 _call_progress_callback(
                     progress_callback,
                     STEP_VALIDATION_CORRECTION,
@@ -1195,10 +1142,7 @@
                     "iterations": iterations,
                     "final_status": "max_iterations_reached",
                     "iteration_count": len(iterations),
-<<<<<<< HEAD
-=======
                     "best_iteration": best["iteration_num"],
->>>>>>> 7d3886b6
                     "improvement_trajectory": [
                         it["metrics"]["overall_quality"] for it in iterations
                     ],
@@ -1239,17 +1183,11 @@
             )
             console.print(f"[dim]Saved post-correction validation: {validation_file}[/dim]")
 
-<<<<<<< HEAD
-            # Update current extraction for next iteration
-            # Strip metadata (including correction_notes) to prevent leakage
-            current_extraction = _strip_metadata_for_pipeline(corrected_extraction)
-=======
             # Update current extraction and validation for next iteration
             # Strip metadata (including correction_notes) to prevent leakage
             current_extraction = _strip_metadata_for_pipeline(corrected_extraction)
             # Reuse post-correction validation for next iteration to avoid re-validating and file overwrite
             current_validation = final_validation
->>>>>>> 7d3886b6
 
             # Loop continues...
 
@@ -1308,17 +1246,11 @@
                             f"[dim]Saved post-correction validation (retry): {validation_file}[/dim]"
                         )
 
-<<<<<<< HEAD
-                        # Update current extraction for next iteration
-                        # Strip metadata (including correction_notes) to prevent leakage
-                        current_extraction = _strip_metadata_for_pipeline(corrected_extraction)
-=======
                         # Update current extraction and validation for next iteration
                         # Strip metadata (including correction_notes) to prevent leakage
                         current_extraction = _strip_metadata_for_pipeline(corrected_extraction)
                         # Reuse post-correction validation for next iteration to avoid re-validating and file overwrite
                         current_validation = final_validation
->>>>>>> 7d3886b6
 
                         retry_successful = True
                         break
@@ -1328,8 +1260,6 @@
             if not retry_successful:
                 # All retries exhausted
                 best = _select_best_iteration(iterations) if iterations else None
-<<<<<<< HEAD
-=======
 
                 # Save best extraction + validation if available
                 if best:
@@ -1363,17 +1293,13 @@
                     file_manager.save_json(selection_metadata, "extraction", status="best-metadata")
                     console.print("[dim]Saved best iteration metadata[/dim]")
 
->>>>>>> 7d3886b6
                 return {
                     "best_extraction": best["extraction"] if best else current_extraction,
                     "best_validation": best["validation"] if best else None,
                     "iterations": iterations,
                     "final_status": "failed_llm_error",
                     "iteration_count": len(iterations),
-<<<<<<< HEAD
-=======
                     "best_iteration": best["iteration_num"] if best else 0,
->>>>>>> 7d3886b6
                     "error": f"LLM provider error after {max_retries} retries: {str(e)}",
                     "failed_at_iteration": iteration_num,
                 }
@@ -1384,8 +1310,6 @@
                 f"[red]❌ Correction returned invalid JSON at iteration {iteration_num}[/red]"
             )
             best = _select_best_iteration(iterations) if iterations else None
-<<<<<<< HEAD
-=======
 
             # Save best extraction + validation if available
             if best:
@@ -1413,17 +1337,13 @@
                 file_manager.save_json(selection_metadata, "extraction", status="best-metadata")
                 console.print("[dim]Saved best iteration metadata[/dim]")
 
->>>>>>> 7d3886b6
             return {
                 "best_extraction": best["extraction"] if best else current_extraction,
                 "best_validation": best["validation"] if best else None,
                 "iterations": iterations,
                 "final_status": "failed_invalid_json",
                 "iteration_count": len(iterations),
-<<<<<<< HEAD
-=======
                 "best_iteration": best["iteration_num"] if best else 0,
->>>>>>> 7d3886b6
                 "error": f"Correction produced invalid JSON: {str(e)}",
                 "failed_at_iteration": iteration_num,
             }
@@ -1432,8 +1352,6 @@
             # Unexpected error - fail gracefully
             console.print(f"[red]❌ Unexpected error at iteration {iteration_num}: {str(e)}[/red]")
             best = _select_best_iteration(iterations) if len(iterations) > 0 else None
-<<<<<<< HEAD
-=======
 
             # Save best extraction + validation if available
             if best:
@@ -1461,17 +1379,13 @@
                 file_manager.save_json(selection_metadata, "extraction", status="best-metadata")
                 console.print("[dim]Saved best iteration metadata[/dim]")
 
->>>>>>> 7d3886b6
             return {
                 "best_extraction": best["extraction"] if best else current_extraction,
                 "best_validation": best["validation"] if best else None,
                 "iterations": iterations,
                 "final_status": "failed_unexpected_error",
                 "iteration_count": len(iterations),
-<<<<<<< HEAD
-=======
                 "best_iteration": best["iteration_num"] if best else 0,
->>>>>>> 7d3886b6
                 "error": f"Unexpected error: {str(e)}",
                 "failed_at_iteration": iteration_num,
             }
