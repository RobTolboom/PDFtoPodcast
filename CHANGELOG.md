--- conflicted
+++ resolved
@@ -109,7 +109,6 @@
   - `make validate-schemas` target updated to use new location
   - Removed temporary `test.py` file (exploratory scratch file)
 
-<<<<<<< HEAD
 ### Added
 - **Comprehensive unit test coverage for core modules** - Significantly improved test coverage (0% → 22%)
   - **tests/unit/test_schemas_loader.py** - 16 tests for schema loading, caching, error handling
@@ -127,7 +126,6 @@
     - `src/pipeline/utils.py`: 76% coverage
   - Comprehensive mocking and error handling tests
   - Follows CONTRIBUTING.md testing guidelines with proper markers
-=======
 - Enhanced testing infrastructure with pytest markers and coverage
   - **pyproject.toml** - Added pytest marker registration: `@unit`, `@integration`, `@slow`, `@llm`
   - **pyproject.toml** - Configured coverage settings (80% threshold, HTML/terminal reports)
@@ -139,7 +137,6 @@
     - `make test-fast` - Run fast unit tests excluding slow tests
   - Enables selective test execution and better test organization
   - Improves development workflow with faster feedback loops
->>>>>>> bc19c5a7
 
 ### Deprecated
 - Nothing yet
