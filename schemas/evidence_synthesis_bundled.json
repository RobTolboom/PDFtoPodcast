{
  "$schema": "https://json-schema.org/draft/2020-12/schema",
  "$id": "evidence_synthesis.schema.json",
  "title": "Evidence Synthesis Extraction (Systematic Review / Meta-analysis / NMA / IPD / Umbrella)",
  "type": "object",
  "additionalProperties": false,
  "required": [
    "schema_version",
    "metadata",
    "review_type",
    "eligibility",
    "search",
    "prisma_flow",
    "outcomes",
    "syntheses"
  ],
  "properties": {
    "schema_version": {
      "type": "string",
      "pattern": "^v\\d+\\.\\d+(\\.\\d+)?$",
      "description": "Semantic-like version tag, e.g. v1.0 of v1.2.3"
    },
    "document": {
      "type": "object",
      "additionalProperties": false,
      "required": [
        "filename",
        "page_count"
      ],
      "properties": {
        "filename": {
          "type": "string"
        },
        "content_type": {
          "type": "string",
          "enum": [
            "application/pdf"
          ],
          "default": "application/pdf"
        },
        "size_bytes": {
          "type": "integer",
          "minimum": 0
        },
        "page_count": {
          "type": "integer",
          "minimum": 1
        }
      }
    },
    "study_id": {
      "type": "string",
      "pattern": "^[A-Za-z0-9._-]+$",
      "description": "Internal opaque ID for this article (the review itself)"
    },
    "generator": {
      "type": "object",
      "additionalProperties": false,
      "required": [
        "name",
        "model",
        "timestamp"
      ],
      "properties": {
        "name": {
          "type": "string"
        },
        "model": {
          "type": "string"
        },
        "temperature": {
          "type": "number"
        },
        "timestamp": {
          "type": "string",
          "format": "date-time"
        }
      }
    },
    "language": {
      "$ref": "#/$defs/LanguageCode"
    },
    "metadata": {
      "$ref": "#/$defs/Metadata"
    },
    "review_type": {
      "type": "string",
      "enum": [
        "Systematic review (no meta-analysis)",
        "Pairwise meta-analysis",
        "Network meta-analysis",
        "IPD meta-analysis",
        "Umbrella/Overview review",
        "Scoping review"
      ]
    },
    "protocol": {
      "type": "object",
      "additionalProperties": false,
      "properties": {
        "prospero_id": {
          "type": "string"
        },
        "protocol_doi": {
          "type": "string",
          "pattern": "^10\\.\\d{4,9}/[-._;()/:A-Za-z0-9]+$"
        },
        "registration": {
          "$ref": "#/$defs/Registration"
        },
        "deviations_from_protocol": {
          "type": "string"
        },
        "source": {
          "$ref": "#/$defs/SourceRef"
        }
      }
    },
    "living_review": {
      "type": "object",
      "description": "Information for living systematic reviews that are continually updated",
      "additionalProperties": false,
      "properties": {
        "is_living_review": {
          "type": "boolean",
          "default": false
        },
        "version_number": {
          "type": "string",
          "description": "Version of this living review (e.g., v1.0, v2.1)"
        },
        "version_date": {
          "type": "string",
          "format": "date"
        },
        "update_schedule": {
          "type": "object",
          "properties": {
            "frequency": {
              "type": "string",
              "enum": [
                "monthly",
                "quarterly",
                "biannually",
                "annually",
                "event_triggered",
                "continuous"
              ]
            },
            "next_planned_update": {
              "type": "string",
              "format": "date"
            },
            "surveillance_method": {
              "type": "string",
              "description": "How new evidence is monitored (e.g., automated alerts, manual searches)"
            }
          },
          "additionalProperties": false
        },
        "trigger_criteria": {
          "type": "object",
          "description": "Criteria that trigger an update of the review",
          "properties": {
            "new_studies_threshold": {
              "type": "integer",
              "minimum": 1,
              "description": "Number of new studies needed to trigger update"
            },
            "change_in_conclusion": {
              "type": "boolean",
              "description": "Update if new evidence changes conclusion"
            },
            "substantial_new_evidence": {
              "type": "boolean"
            },
            "methodological_advances": {
              "type": "boolean"
            },
            "stakeholder_request": {
              "type": "boolean"
            }
          },
          "additionalProperties": false
        },
        "version_history": {
          "type": "array",
          "items": {
            "type": "object",
            "properties": {
              "version": {
                "type": "string"
              },
              "date": {
                "type": "string",
                "format": "date"
              },
              "new_studies_added": {
                "type": "integer",
                "minimum": 0
              },
              "studies_excluded": {
                "type": "integer",
                "minimum": 0
              },
              "major_changes": {
                "type": "string"
              },
              "conclusion_changed": {
                "type": "boolean"
              },
              "doi": {
                "type": "string",
                "pattern": "^10\\.\\d{4,9}/[-._;()/:A-Za-z0-9]+$"
              }
            },
            "additionalProperties": false
          },
          "default": []
        },
        "changes_since_last_version": {
          "type": "object",
          "properties": {
            "new_studies": {
              "type": "integer",
              "minimum": 0
            },
            "removed_studies": {
              "type": "integer",
              "minimum": 0
            },
            "updated_analyses": {
              "type": "array",
              "items": {
                "type": "string"
              }
            },
            "narrative_summary": {
              "type": "string"
            }
          },
          "additionalProperties": false
        },
        "discontinuation": {
          "type": "object",
          "properties": {
            "discontinued": {
              "type": "boolean",
              "default": false
            },
            "discontinuation_date": {
              "type": "string",
              "format": "date"
            },
            "reason": {
              "type": "string"
            }
          },
          "additionalProperties": false
        }
      }
    },
    "eligibility": {
      "type": "object",
      "additionalProperties": false,
      "required": [
        "population",
        "intervention_or_exposure",
        "comparators",
        "outcomes",
        "study_designs"
      ],
      "properties": {
        "population": {
          "type": "string"
        },
        "intervention_or_exposure": {
          "type": "string"
        },
        "comparators": {
          "type": "string"
        },
        "outcomes": {
          "type": "string"
        },
        "study_designs": {
          "type": "string",
          "description": "Eligible primary study designs (e.g., RCTs, cohorts)"
        },
        "setting": {
          "type": "string"
        },
        "language_restrictions": {
          "type": "string"
        },
        "timeframe": {
          "type": "string",
          "description": "Publication date limits, if any"
        },
        "exclusion_criteria": {
          "type": "string"
        },
        "source": {
          "$ref": "#/$defs/SourceRef"
        }
      }
    },
    "search": {
      "type": "object",
      "additionalProperties": false,
      "required": [
        "databases",
        "last_search_date"
      ],
      "properties": {
        "databases": {
          "type": "array",
          "items": {
            "type": "string"
          },
          "minItems": 1
        },
        "other_sources": {
          "type": "array",
          "description": "Trial registries, grey literature, handsearching, reference lists",
          "items": {
            "type": "string"
          },
          "default": []
        },
        "search_strings": {
          "type": "array",
          "description": "Optional per-database search strategies",
          "items": {
            "type": "object",
            "additionalProperties": false,
            "properties": {
              "database": {
                "type": "string"
              },
              "query": {
                "type": "string"
              }
            }
          },
          "default": []
        },
        "date_from": {
          "type": "string",
          "format": "date"
        },
        "date_to": {
          "type": "string",
          "format": "date"
        },
        "last_search_date": {
          "type": "string",
          "format": "date"
        },
        "deduplication_approach": {
          "type": "string"
        },
        "source": {
          "$ref": "#/$defs/SourceRef"
        }
      }
    },
    "prisma_flow": {
      "type": "object",
      "additionalProperties": false,
      "required": [
        "records_identified",
        "studies_included"
      ],
      "properties": {
        "records_identified": {
          "type": "integer",
          "minimum": 0
        },
        "records_after_duplicates": {
          "type": "integer",
          "minimum": 0
        },
        "records_screened": {
          "type": "integer",
          "minimum": 0
        },
        "records_excluded": {
          "type": "integer",
          "minimum": 0
        },
        "full_text_assessed": {
          "type": "integer",
          "minimum": 0
        },
        "full_text_excluded": {
          "type": "integer",
          "minimum": 0
        },
        "studies_included": {
          "type": "integer",
          "minimum": 0
        },
        "reasons_excluded": {
          "type": "array",
          "items": {
            "type": "string"
          },
          "default": []
        },
        "prisma_figure": {
          "$ref": "#/$defs/SourceRef"
        }
      }
    },
    "data_collection": {
      "type": "object",
      "additionalProperties": false,
      "properties": {
        "risk_of_bias_tool": {
          "type": "string",
          "enum": [
            "RoB2",
            "ROBINS-I",
            "Other",
            "Not reported"
          ]
        },
        "effect_size_computation": {
          "type": "string",
          "description": "Rules for effect measure selection & transformation"
        },
        "unit_of_analysis_issues": {
          "type": "string"
        },
        "multiplicity_strategy": {
          "type": "string",
          "description": "Handling multiple outcomes/timepoints/arms"
        },
        "source": {
          "$ref": "#/$defs/SourceRef"
        },
        "software": {
          "type": "string",
          "description": "Bijv. RevMan, R (metafor/netmeta), Stata, JASP"
        },
        "double_extraction": {
          "type": "boolean",
          "default": false
        },
        "adjudication_rate_pct": {
          "type": "number",
          "minimum": 0,
          "maximum": 100
        },
        "conversion_rules": {
          "type": "string",
          "description": "Bijv. median→mean/SD, HR uit KM, SMD↔MD"
        },
        "unit_harmonization": {
          "type": "string",
          "description": "Regels voor omrekenen units/schalen"
        }
      }
    },
    "included_studies": {
      "type": "array",
      "description": "Minimal per-study references used in the synthesis.",
      "items": {
        "type": "object",
        "additionalProperties": false,
        "required": [
          "study_label"
        ],
        "properties": {
          "study_label": {
            "type": "string",
            "description": "Short label or citation key (e.g., 'Smith 2020')"
          },
          "design": {
            "type": "string"
          },
          "n": {
            "type": "integer",
            "minimum": 0
          },
          "doi": {
            "type": "string",
            "pattern": "^10\\.\\d{4,9}/[-._;()/:A-Za-z0-9]+$"
          },
          "pmid": {
            "type": "string",
            "pattern": "^\\d{1,8}$"
          },
          "notes": {
            "type": "string"
          },
          "source": {
            "$ref": "#/$defs/SourceRef"
          }
        }
      },
      "default": []
    },
    "outcomes": {
      "type": "array",
      "items": {
        "$ref": "#/$defs/SynthesisOutcome"
      },
      "minItems": 1
    },
    "syntheses": {
      "type": "array",
      "items": {
        "$ref": "#/$defs/Synthesis"
      },
      "default": []
    },
    "risk_of_bias_summary": {
      "type": "object",
      "additionalProperties": false,
      "properties": {
        "tool": {
          "type": "string",
          "enum": [
            "RoB2",
            "ROBINS-I",
            "Other"
          ]
        },
        "summary_text": {
          "type": "string"
        },
        "fig_source": {
          "$ref": "#/$defs/SourceRef"
        },
        "per_study_assessments": {
          "type": "array",
          "description": "Detailed risk of bias assessment per included study",
          "items": {
            "type": "object",
            "required": [
              "study_label",
              "rob_assessment"
            ],
            "properties": {
              "study_label": {
                "type": "string"
              },
              "rob_assessment": {
                "$ref": "#/$defs/RiskOfBias"
              },
              "weight_in_meta_analysis": {
                "type": "number",
                "minimum": 0,
                "maximum": 100
              },
              "source": {
                "$ref": "#/$defs/SourceRef"
              }
            },
            "additionalProperties": false
          },
          "default": []
        },
        "overall_rob_distribution": {
          "type": "object",
          "properties": {
            "low_risk_pct": {
              "type": "number",
              "minimum": 0,
              "maximum": 100
            },
            "some_concerns_pct": {
              "type": "number",
              "minimum": 0,
              "maximum": 100
            },
            "high_risk_pct": {
              "type": "number",
              "minimum": 0,
              "maximum": 100
            }
          },
          "additionalProperties": false
        },
        "source": {
          "$ref": "#/$defs/SourceRef"
        }
      }
    },
    "certainty_of_evidence": {
      "type": "array",
      "description": "GRADE per outcome (if reported).",
      "items": {
        "$ref": "#/$defs/GradeAssessment"
      },
      "default": []
    },
    "publication_bias": {
      "type": "object",
      "additionalProperties": false,
      "properties": {
        "funnel_plot_source": {
          "$ref": "#/$defs/SourceRef"
        },
        "egger_test_p": {
          "type": "number",
          "minimum": 0,
          "maximum": 1
        },
        "trim_and_fill_applied": {
          "type": "boolean",
          "default": false
        },
        "small_study_methods": {
          "type": "string",
          "description": "Egger, Begg, contour-enhanced funnel, selection models"
        },
        "p_curve_analysis": {
          "type": "object",
          "properties": {
            "p_curve_plot_source": {
              "$ref": "#/$defs/SourceRef"
            },
            "evidential_value": {
              "type": "string",
              "enum": [
                "present",
                "absent",
                "inadequate",
                "unclear"
              ]
            },
            "test_for_right_skew_p": {
              "type": "number",
              "minimum": 0,
              "maximum": 1
            },
            "test_for_flatness_p": {
              "type": "number",
              "minimum": 0,
              "maximum": 1
            }
          },
          "additionalProperties": false
        },
        "pet_peese": {
          "type": "object",
          "properties": {
            "pet_estimate": {
              "type": "number"
            },
            "pet_p_value": {
              "type": "number",
              "minimum": 0,
              "maximum": 1
            },
            "peese_estimate": {
              "type": "number"
            },
            "peese_p_value": {
              "type": "number",
              "minimum": 0,
              "maximum": 1
            },
            "recommended_estimate": {
              "type": "string",
              "enum": [
                "pet",
                "peese",
                "neither"
              ]
            }
          },
          "additionalProperties": false
        },
        "selection_models": {
          "type": "object",
          "properties": {
            "model_type": {
              "type": "string",
              "enum": [
                "copas",
                "3psm",
                "step_function",
                "other"
              ]
            },
            "adjusted_estimate": {
              "$ref": "#/$defs/ContrastEffect"
            },
            "tau2_adjusted": {
              "type": "number",
              "minimum": 0
            },
            "notes": {
              "type": "string"
            }
          },
          "additionalProperties": false
        },
        "excess_significance_test": {
          "type": "object",
          "properties": {
            "observed_significant": {
              "type": "integer",
              "minimum": 0
            },
            "expected_significant": {
              "type": "number",
              "minimum": 0
            },
            "p_value": {
              "type": "number",
              "minimum": 0,
              "maximum": 1
            },
            "evidence_of_bias": {
              "type": "boolean"
            }
          },
          "additionalProperties": false
        },
        "contour_enhanced_funnel": {
          "type": "object",
          "properties": {
            "plot_source": {
              "$ref": "#/$defs/SourceRef"
            },
            "pattern_interpretation": {
              "type": "string"
            }
          },
          "additionalProperties": false
        },
        "notes": {
          "type": "string"
        }
      }
    },
    "sensitivity_analyses": {
      "type": "array",
      "description": "Sensitivity analyses to test robustness of findings",
      "items": {
        "$ref": "#/$defs/SensitivityAnalysis"
      },
      "default": []
    },
    "prisma_reporting": {
      "$ref": "#/$defs/PrismaReporting"
    },
    "amstar2_rating": {
      "$ref": "#/$defs/Amstar2Assessment"
    },
    "robis_assessment": {
      "type": "object",
      "description": "ROBIS (Risk Of Bias In Systematic reviews) tool assessment",
      "additionalProperties": false,
      "properties": {
        "overall_risk_of_bias": {
          "type": "string",
          "enum": [
            "low",
            "high",
            "unclear"
          ]
        },
        "phase_1_relevance": {
          "type": "object",
          "properties": {
            "review_question_match": {
              "type": "boolean"
            },
            "concerns": {
              "type": "string"
            }
          },
          "additionalProperties": false
        },
        "phase_2_domains": {
          "type": "object",
          "properties": {
            "study_eligibility_criteria": {
              "type": "object",
              "properties": {
                "risk_of_bias": {
                  "type": "string",
                  "enum": [
                    "low",
                    "high",
                    "unclear"
                  ]
                },
                "concerns": {
                  "type": "string"
                }
              },
              "additionalProperties": false
            },
            "identification_and_selection": {
              "type": "object",
              "properties": {
                "risk_of_bias": {
                  "type": "string",
                  "enum": [
                    "low",
                    "high",
                    "unclear"
                  ]
                },
                "concerns": {
                  "type": "string"
                }
              },
              "additionalProperties": false
            },
            "data_collection_and_study_appraisal": {
              "type": "object",
              "properties": {
                "risk_of_bias": {
                  "type": "string",
                  "enum": [
                    "low",
                    "high",
                    "unclear"
                  ]
                },
                "concerns": {
                  "type": "string"
                }
              },
              "additionalProperties": false
            },
            "synthesis_and_findings": {
              "type": "object",
              "properties": {
                "risk_of_bias": {
                  "type": "string",
                  "enum": [
                    "low",
                    "high",
                    "unclear"
                  ]
                },
                "concerns": {
                  "type": "string"
                }
              },
              "additionalProperties": false
            }
          },
          "additionalProperties": false
        },
        "phase_3_overall_assessment": {
          "type": "string"
        }
      }
    },
    "open_science": {
      "$ref": "#/$defs/OpenScience"
    },
    "tables_parsed": {
      "type": "array",
      "items": {
        "$ref": "#/$defs/ParsedTable"
      },
      "default": []
    },
    "figures_summary": {
      "type": "array",
      "items": {
        "$ref": "#/$defs/FigureSummary"
      },
      "default": []
    },
    "extraction_warnings": {
      "type": "array",
      "items": {
        "$ref": "#/$defs/ExtractionWarning"
      },
      "default": []
    },
    "truncated": {
      "$ref": "#/$defs/TruncationInfo"
    }
  },
  "$defs": {
    "SynthesisOutcome": {
      "type": "object",
      "additionalProperties": false,
      "required": [
        "outcome_id",
        "name",
        "type"
      ],
      "properties": {
        "outcome_id": {
          "type": "string"
        },
        "name": {
          "type": "string"
        },
        "definition": {
          "type": "string"
        },
        "type": {
          "type": "string",
          "enum": [
            "binary",
            "continuous",
            "time_to_event",
            "ordinal",
            "count"
          ]
        },
        "direction_of_benefit": {
          "type": "string",
          "enum": [
            "higher_better",
            "lower_better",
            "neutral_or_na"
          ]
        },
        "preferred_effect_measure": {
          "type": "string",
          "enum": [
            "RR",
            "IRR",
            "OR",
            "HR",
            "MD",
            "SMD",
            "RD",
            "RMST",
            "Other"
          ]
        },
        "unit": {
          "type": "string"
        },
        "timepoint": {
          "type": "string"
        },
        "timepoint_iso8601": {
          "$ref": "#/$defs/ISO8601Duration"
        },
        "measurement_method": {
          "type": "string"
        },
        "is_primary": {
          "type": "boolean"
        },
        "scale_min": {
          "type": "number"
        },
        "scale_max": {
          "type": "number"
        },
        "source": {
          "$ref": "#/$defs/SourceRef"
        }
      }
    },
    "PooledEffect": {
      "type": "object",
      "additionalProperties": false,
      "required": [
        "effect"
      ],
      "properties": {
        "k_studies": {
          "type": "integer",
          "minimum": 1
        },
        "model": {
          "type": "string",
          "enum": [
            "fixed",
            "random",
            "bayesian",
            "na"
          ]
        },
        "method": {
          "type": "string",
          "description": "Estimator or approach (e.g., DL, REML, ML, Bayesian MCMC)"
        },
        "effect": {
          "$ref": "#/$defs/ContrastEffect"
        },
        "prediction_interval": {
          "type": "object",
          "additionalProperties": false,
          "properties": {
            "lower": {
              "type": "number"
            },
            "upper": {
              "type": "number"
            }
          }
        },
        "heterogeneity": {
          "type": "object",
          "additionalProperties": false,
          "properties": {
            "Q": {
              "type": "number"
            },
            "df": {
              "type": "number"
            },
            "p_Q": {
              "type": "number",
              "minimum": 0,
              "maximum": 1
            },
            "I2_pct": {
              "type": "number",
              "minimum": 0,
              "maximum": 100
            },
            "tau2": {
              "type": "number",
              "minimum": 0
            },
            "tau": {
              "type": "number",
              "minimum": 0
            },
            "H": {
              "type": "number",
              "minimum": 0
            },
            "I2_ci_lower": {
              "type": "number",
              "minimum": 0,
              "maximum": 100
            },
            "I2_ci_upper": {
              "type": "number",
              "minimum": 0,
              "maximum": 100
            },
            "tau2_ci_lower": {
              "type": "number",
              "minimum": 0
            },
            "tau2_ci_upper": {
              "type": "number",
              "minimum": 0
            }
          }
        },
        "subgroup": {
          "type": "string"
        },
        "subgroup_analysis": {
          "type": "object",
          "properties": {
            "subgroups": {
              "type": "array",
              "items": {
                "type": "object",
                "properties": {
                  "subgroup_name": {
                    "type": "string"
                  },
                  "k_studies": {
                    "type": "integer",
                    "minimum": 1
                  },
                  "pooled_effect": {
                    "$ref": "#/$defs/ContrastEffect"
                  },
                  "I2_pct": {
                    "type": "number",
                    "minimum": 0,
                    "maximum": 100
                  },
                  "tau2": {
                    "type": "number",
                    "minimum": 0
                  }
                },
                "additionalProperties": false
              }
            },
            "test_for_subgroup_differences": {
              "type": "object",
              "properties": {
                "Q_between": {
                  "type": "number",
                  "minimum": 0
                },
                "df": {
                  "type": "integer",
                  "minimum": 1
                },
                "p_value": {
                  "type": "number",
                  "minimum": 0,
                  "maximum": 1
                },
                "I2_between_pct": {
                  "type": "number",
                  "minimum": 0,
                  "maximum": 100
                }
              },
              "additionalProperties": false
            }
          },
          "additionalProperties": false
        },
        "meta_regression": {
          "type": "object",
          "properties": {
            "covariates": {
              "type": "array",
              "items": {
                "type": "object",
                "properties": {
                  "covariate_name": {
                    "type": "string"
                  },
                  "coefficient": {
                    "type": "number"
                  },
                  "se": {
                    "type": "number",
                    "minimum": 0
                  },
                  "ci_lower": {
                    "type": "number"
                  },
                  "ci_upper": {
                    "type": "number"
                  },
                  "p_value": {
                    "type": "number",
                    "minimum": 0,
                    "maximum": 1
                  },
                  "standardized": {
                    "type": "boolean"
                  }
                },
                "additionalProperties": false
              }
            },
            "model_fit": {
              "type": "object",
              "properties": {
                "R2": {
                  "type": "number",
                  "minimum": 0,
                  "maximum": 1,
                  "description": "Proportion of heterogeneity explained"
                },
                "tau2_residual": {
                  "type": "number",
                  "minimum": 0
                },
                "QM": {
                  "type": "number",
                  "description": "Test statistic for moderators"
                },
                "QM_p": {
                  "type": "number",
                  "minimum": 0,
                  "maximum": 1
                }
              },
              "additionalProperties": false
            }
          },
          "additionalProperties": false
        },
        "outlier_detection": {
          "type": "object",
          "properties": {
            "method": {
              "type": "string",
              "enum": [
                "studentized_residuals",
                "cooks_distance",
                "dffits",
                "other"
              ]
            },
            "outliers_identified": {
              "type": "array",
              "items": {
                "type": "object",
                "properties": {
                  "study_label": {
                    "type": "string"
                  },
                  "statistic_value": {
                    "type": "number"
                  },
                  "threshold": {
                    "type": "number"
                  },
                  "influential": {
                    "type": "boolean"
                  }
                },
                "additionalProperties": false
              }
            }
          },
          "additionalProperties": false
        },
        "meta_regression_terms": {
          "type": "array",
          "items": {
            "type": "string"
          },
          "default": []
        },
        "notes": {
          "type": "string"
        },
        "source": {
          "$ref": "#/$defs/SourceRef"
        }
      }
    },
    "PairwiseMetaAnalysis": {
      "type": "object",
      "additionalProperties": false,
      "required": [
        "comparison_label",
        "pooled"
      ],
      "properties": {
        "comparison_label": {
          "type": "string",
          "description": "e.g., Drug A vs placebo"
        },
        "per_study_effects": {
          "type": "array",
          "description": "Optional: study-level effect sizes contributing to the pool",
          "items": {
            "type": "object",
            "additionalProperties": false,
            "required": [
              "study_label",
              "effect"
            ],
            "properties": {
              "study_label": {
                "type": "string"
              },
              "effect": {
                "$ref": "#/$defs/ContrastEffect"
              },
              "weight_pct": {
                "type": "number",
                "minimum": 0,
                "maximum": 100
              },
              "source": {
                "$ref": "#/$defs/SourceRef"
              }
            }
          },
          "default": []
        },
        "pooled": {
          "$ref": "#/$defs/PooledEffect"
        }
      }
    },
    "NetworkMetaAnalysis": {
      "type": "object",
      "additionalProperties": false,
      "required": [
        "outcome_id",
        "treatments",
        "reference_treatment",
        "model",
        "pooled_effects"
      ],
      "properties": {
        "outcome_id": {
          "type": "string"
        },
        "treatments": {
          "type": "array",
          "items": {
            "type": "string"
          },
          "minItems": 2
        },
        "reference_treatment": {
          "type": "string"
        },
        "model": {
          "type": "string",
          "enum": [
            "fixed",
            "random",
            "bayesian"
          ]
        },
        "consistency_assumed": {
          "type": "boolean",
          "default": true
        },
        "pooled_effects": {
          "type": "array",
          "description": "Relative effects for pairs vs reference or all pairs.",
          "items": {
            "type": "object",
            "additionalProperties": false,
            "required": [
              "treatment_a",
              "treatment_b",
              "effect"
            ],
            "properties": {
              "treatment_a": {
                "type": "string"
              },
              "treatment_b": {
                "type": "string"
              },
              "effect": {
                "$ref": "#/$defs/ContrastEffect"
              },
              "source": {
                "$ref": "#/$defs/SourceRef"
              }
            }
          }
        },
        "ranking": {
          "type": "array",
          "description": "Optional ranking metrics per treatment (e.g., SUCRA).",
          "items": {
            "type": "object",
            "additionalProperties": false,
            "required": [
              "treatment",
              "metric_name",
              "value"
            ],
            "properties": {
              "treatment": {
                "type": "string"
              },
              "metric_name": {
                "type": "string",
                "enum": [
                  "SUCRA",
                  "P(best)",
                  "other"
                ]
              },
              "value": {
                "type": "number",
                "minimum": 0
              }
            }
          },
          "default": []
        },
        "inconsistency": {
          "type": "object",
          "additionalProperties": false,
          "properties": {
            "global_test_p": {
              "type": "number",
              "minimum": 0,
              "maximum": 1
            },
            "node_splitting": {
              "type": "array",
              "items": {
                "type": "object",
                "additionalProperties": false,
                "properties": {
                  "comparison": {
                    "type": "string"
                  },
                  "p_inconsistency": {
                    "type": "number",
                    "minimum": 0,
                    "maximum": 1
                  },
                  "direct_estimate": {
                    "$ref": "#/$defs/ContrastEffect"
                  },
                  "indirect_estimate": {
                    "$ref": "#/$defs/ContrastEffect"
                  },
                  "difference": {
                    "type": "number"
                  }
                }
              },
              "default": []
            },
            "design_by_treatment": {
              "type": "string"
            },
            "side_splitting": {
              "type": "array",
              "items": {
                "type": "object",
                "properties": {
                  "comparison": {
                    "type": "string"
                  },
                  "p_inconsistency": {
                    "type": "number",
                    "minimum": 0,
                    "maximum": 1
                  }
                },
                "additionalProperties": false
              }
            }
          }
        },
        "transitivity_assessment": {
          "type": "object",
          "properties": {
            "assessment": {
              "type": "string",
              "enum": [
                "plausible",
                "questionable",
                "implausible",
                "not_assessed"
              ]
            },
            "narrative": {
              "type": "string"
            },
            "effect_modifiers_balanced": {
              "type": "boolean"
            },
            "similarity_table_source": {
              "$ref": "#/$defs/SourceRef"
            }
          },
          "additionalProperties": false
        },
        "network_geometry": {
          "type": "object",
          "additionalProperties": false,
          "properties": {
            "nodes": {
              "type": "integer",
              "minimum": 0
            },
            "edges": {
              "type": "integer",
              "minimum": 0
            },
            "two_armed_loops": {
              "type": "integer",
              "minimum": 0
            },
            "multi_arm_studies": {
              "type": "integer",
              "minimum": 0
            },
            "network_plot_source": {
              "$ref": "#/$defs/SourceRef"
            }
          }
        },
        "contribution_matrix": {
          "type": "object",
          "description": "Contribution of each direct comparison to network estimates",
          "properties": {
            "matrix_source": {
              "$ref": "#/$defs/SourceRef"
            },
            "contributions": {
              "type": "array",
              "items": {
                "type": "object",
                "properties": {
                  "direct_comparison": {
                    "type": "string"
                  },
                  "network_estimate": {
                    "type": "string"
                  },
                  "contribution_pct": {
                    "type": "number",
                    "minimum": 0,
                    "maximum": 100
                  }
                },
                "additionalProperties": false
              }
            }
          },
          "additionalProperties": false
        },
        "comparison_adjusted_funnel_plot": {
          "type": "object",
          "properties": {
            "plot_source": {
              "$ref": "#/$defs/SourceRef"
            },
            "interpretation": {
              "type": "string"
            }
          },
          "additionalProperties": false
        },
        "league_table": {
          "type": "object",
          "properties": {
            "table_source": {
              "$ref": "#/$defs/SourceRef"
            },
            "format": {
              "type": "string",
              "enum": [
                "upper_triangle",
                "lower_triangle",
                "full_matrix"
              ]
            }
          },
          "additionalProperties": false
        },
        "cinema_assessment": {
          "type": "object",
          "description": "CINeMA (Confidence in Network Meta-Analysis) framework for GRADE in NMA",
          "properties": {
            "within_study_bias": {
              "type": "string",
              "enum": [
                "no_concerns",
                "some_concerns",
                "major_concerns"
              ]
            },
            "reporting_bias": {
              "type": "string",
              "enum": [
                "no_concerns",
                "some_concerns",
                "major_concerns"
              ]
            },
            "indirectness": {
              "type": "string",
              "enum": [
                "no_concerns",
                "some_concerns",
                "major_concerns"
              ]
            },
            "imprecision": {
              "type": "string",
              "enum": [
                "no_concerns",
                "some_concerns",
                "major_concerns"
              ]
            },
            "heterogeneity": {
              "type": "string",
              "enum": [
                "no_concerns",
                "some_concerns",
                "major_concerns"
              ]
            },
            "incoherence": {
              "type": "string",
              "enum": [
                "no_concerns",
                "some_concerns",
                "major_concerns"
              ]
            },
            "overall_confidence": {
              "type": "string",
              "enum": [
                "high",
                "moderate",
                "low",
                "very_low"
              ]
            }
          },
          "additionalProperties": false
        },
        "notes": {
          "type": "string"
        }
      }
    },
    "IPDMetaAnalysis": {
      "type": "object",
      "additionalProperties": false,
      "required": [
        "outcome_id",
        "model"
      ],
      "properties": {
        "outcome_id": {
          "type": "string"
        },
        "model": {
          "type": "string",
          "enum": [
            "one_stage",
            "two_stage"
          ]
        },
        "covariates": {
          "type": "array",
          "items": {
            "type": "string"
          },
          "default": []
        },
        "effect_modifier_analysis": {
          "type": "string"
        },
        "pooled": {
          "$ref": "#/$defs/PooledEffect"
        }
      }
    },
    "NarrativeSynthesis": {
      "type": "object",
      "additionalProperties": false,
      "required": [
        "outcome_id",
        "summary_text"
      ],
      "properties": {
        "outcome_id": {
          "type": "string"
        },
        "summary_text": {
          "type": "string"
        },
        "fig_or_table": {
          "$ref": "#/$defs/SourceRef"
        }
      }
    },
    "Synthesis": {
      "type": "object",
      "additionalProperties": false,
      "required": [
        "type",
        "outcome_id"
      ],
      "properties": {
        "type": {
          "type": "string",
          "enum": [
            "narrative",
            "pairwise_meta",
            "network_meta",
            "ipd_meta",
            "umbrella_summary"
          ]
        },
        "outcome_id": {
          "type": "string"
        },
        "pairwise_meta": {
          "$ref": "#/$defs/PairwiseMetaAnalysis"
        },
        "network_meta": {
          "$ref": "#/$defs/NetworkMetaAnalysis"
        },
        "ipd_meta": {
          "$ref": "#/$defs/IPDMetaAnalysis"
        },
        "narrative": {
          "$ref": "#/$defs/NarrativeSynthesis"
        },
        "umbrella_summary": {
          "type": "object",
          "additionalProperties": false,
          "properties": {
            "evidence_map": {
              "type": "string"
            },
            "key_findings": {
              "type": "string"
            },
            "source": {
              "$ref": "#/$defs/SourceRef"
            }
          }
        },
        "source": {
          "$ref": "#/$defs/SourceRef"
        }
      }
    },
    "GradeAssessment": {
      "type": "object",
      "additionalProperties": false,
      "required": [
        "outcome_id",
        "certainty"
      ],
      "properties": {
        "outcome_id": {
          "type": "string"
        },
        "certainty": {
          "type": "string",
          "enum": [
            "high",
            "moderate",
            "low",
            "very_low"
          ]
        },
        "starting_certainty": {
          "type": "string",
          "enum": [
            "high",
            "low"
          ],
          "description": "Starting level for RCTs (high) or observational (low)"
        },
        "domains": {
          "type": "object",
          "additionalProperties": false,
          "properties": {
            "risk_of_bias": {
              "type": "string",
              "enum": [
                "no_serious",
                "serious",
                "very_serious",
                "unclear"
              ]
            },
            "inconsistency": {
              "type": "string",
              "enum": [
                "no_serious",
                "serious",
                "very_serious",
                "unclear"
              ]
            },
            "indirectness": {
              "type": "string",
              "enum": [
                "no_serious",
                "serious",
                "very_serious",
                "unclear"
              ]
            },
            "imprecision": {
              "type": "string",
              "enum": [
                "no_serious",
                "serious",
                "very_serious",
                "unclear"
              ]
            },
            "publication_bias": {
              "type": "string",
              "enum": [
                "no_serious",
                "serious",
                "very_serious",
                "unclear"
              ]
            },
            "other": {
              "type": "string"
            }
          }
        },
        "upgrade_factors": {
          "type": "object",
          "description": "Factors that may increase certainty for observational studies",
          "properties": {
            "large_effect": {
              "type": "string",
              "enum": [
                "none",
                "large",
                "very_large"
              ],
              "description": "RR >2 or <0.5 (large), >5 or <0.2 (very large)"
            },
            "dose_response_gradient": {
              "type": "boolean",
              "description": "Evidence of dose-response relationship"
            },
            "plausible_confounding": {
              "type": "boolean",
              "description": "All plausible confounding would reduce effect"
            }
          },
          "additionalProperties": false
        },
        "absolute_effects": {
          "type": "object",
          "properties": {
            "baseline_risk": {
              "type": "object",
              "properties": {
                "value": {
                  "type": "number",
                  "minimum": 0,
                  "maximum": 1
                },
                "source": {
                  "type": "string",
                  "description": "Source of baseline risk estimate"
                },
                "risk_category": {
                  "type": "string",
                  "enum": [
                    "low",
                    "moderate",
                    "high"
                  ]
                }
              },
              "additionalProperties": false
            },
            "absolute_effect_per_1000": {
              "type": "object",
              "properties": {
                "control_risk": {
                  "type": "number"
                },
                "intervention_risk": {
                  "type": "number"
                },
                "absolute_difference": {
                  "type": "number"
                },
                "ci_lower": {
                  "type": "number"
                },
                "ci_upper": {
                  "type": "number"
                }
              },
              "additionalProperties": false
            }
          },
          "additionalProperties": false
        },
        "summary_of_findings": {
          "type": "object",
          "properties": {
            "n_participants": {
              "type": "integer",
              "minimum": 0
            },
            "n_studies": {
              "type": "integer",
              "minimum": 0
            },
            "relative_effect": {
              "$ref": "#/$defs/ContrastEffect"
            },
            "anticipated_absolute_effects": {
              "type": "string"
            },
            "plain_language_summary": {
              "type": "string"
            }
          },
          "additionalProperties": false
        },
        "footnotes": {
          "type": "string"
        },
        "summary_of_findings_source": {
          "$ref": "#/$defs/SourceRef"
        }
      }
    },
    "PrismaReporting": {
      "type": "object",
      "additionalProperties": false,
      "properties": {
        "version": {
          "type": "string",
          "enum": [
            "PRISMA 2020",
            "PRISMA 2020-ScR",
            "PRISMA-NMA",
            "PRISMA-IPD",
            "PRISMA-S",
            "PRISMA-A",
            "MOOSE",
            "other"
          ],
          "default": "PRISMA 2020"
        },
        "claimed": {
          "type": "boolean",
          "default": false,
          "description": "Authors claim PRISMA adherence"
        },
        "flow_diagram_present": {
          "type": "boolean",
          "default": false
        },
        "checklist_available": {
          "type": "boolean",
          "default": false
        },
        "items": {
          "type": "array",
          "description": "Item-by-item PRISMA reporting status.",
          "items": {
            "$ref": "#/$defs/PrismaItem"
          },
          "default": []
        },
        "adherence_summary": {
          "type": "object",
          "additionalProperties": false,
          "properties": {
            "items_reported_count": {
              "type": "integer",
              "minimum": 0
            },
            "items_total_expected": {
              "type": "integer",
              "minimum": 0
            },
            "adherence_pct": {
              "type": "number",
              "minimum": 0,
              "maximum": 100
            }
          }
        },
        "checklist_source": {
          "$ref": "#/$defs/SourceRef"
        },
        "notes": {
          "type": "string"
        }
      }
    },
    "PrismaItem": {
      "type": "object",
      "additionalProperties": false,
      "required": [
        "item_id",
        "reported"
      ],
      "properties": {
        "item_id": {
          "$ref": "#/$defs/PrismaItemId"
        },
        "name": {
          "type": "string",
          "description": "Short title of the PRISMA item (optional)"
        },
        "section": {
          "type": "string",
          "description": "Section of manuscript where item should appear"
        },
        "reported": {
          "type": "string",
          "enum": [
            "yes",
            "partially",
            "no",
            "unclear"
          ]
        },
        "location": {
          "type": "string",
          "description": "Page/figure/appendix location"
        },
        "source": {
          "$ref": "#/$defs/SourceRef"
        },
        "notes": {
          "type": "string"
        }
      }
    },
    "PrismaItemId": {
      "type": "string",
      "description": "Enumerated PRISMA 2020 checklist item or sub-item code.",
      "enum": [
        "1",
        "2",
        "3",
        "4",
        "5",
        "6",
        "7",
        "8",
        "9",
        "10a",
        "10b",
        "11",
        "12",
        "13a",
        "13b",
        "13c",
        "13d",
        "13e",
        "13f",
        "14",
        "15",
        "16a",
        "16b",
        "17",
        "18",
        "19",
        "20a",
        "20b",
        "20c",
        "20d",
        "21",
        "22",
        "23a",
        "23b",
        "23c",
        "23d",
        "24a",
        "24b",
        "24c",
        "25",
        "26",
        "27"
      ]
    },
    "Amstar2Assessment": {
      "type": "object",
      "additionalProperties": false,
      "properties": {
        "overall": {
          "type": "string",
          "enum": [
            "high",
            "moderate",
            "low",
            "critically_low"
          ]
        },
        "rationale": {
          "type": "string"
        },
        "items": {
          "type": "array",
          "description": "AMSTAR 2 item-level ratings (1–16). Mark critical domains with critical=true.",
          "items": {
            "$ref": "#/$defs/Amstar2Item"
          },
          "default": []
        },
        "critical_domains": {
          "type": "array",
          "description": "List of item_ids marked critical in this assessment (subset of 1–16).",
          "items": {
            "type": "string",
            "pattern": "^(?:[1-9]|1[0-6])$"
          },
          "default": []
        },
        "source": {
          "$ref": "#/$defs/SourceRef"
        }
      }
    },
    "Amstar2Item": {
      "type": "object",
      "additionalProperties": false,
      "required": [
        "item_id",
        "rating"
      ],
      "properties": {
        "item_id": {
          "type": "string",
          "pattern": "^(?:[1-9]|1[0-6])$",
          "description": "AMSTAR 2 item 1–16"
        },
        "rating": {
          "type": "string",
          "enum": [
            "yes",
            "partial_yes",
            "no",
            "not_applicable",
            "unclear"
          ]
        },
        "critical": {
          "type": "boolean",
          "default": false
        },
        "notes": {
          "type": "string"
        }
      }
    },
    "OpenScience": {
      "type": "object",
      "additionalProperties": false,
      "properties": {
        "data_availability": {
          "$ref": "#/$defs/Availability"
        },
        "code_availability": {
          "$ref": "#/$defs/Availability"
        }
      }
    },
    "Availability": {
      "type": "object",
      "additionalProperties": false,
      "properties": {
        "statement": {
          "type": "string",
          "description": "Verbatim of summarized availability statement"
        },
        "links": {
          "type": "array",
          "items": {
            "$ref": "#/$defs/AvailabilityLink"
          },
          "default": []
        },
        "source": {
          "$ref": "#/$defs/SourceRef"
        }
      }
    },
    "AvailabilityLink": {
      "type": "object",
      "additionalProperties": false,
      "required": [
        "url"
      ],
      "properties": {
        "label": {
          "type": "string"
        },
        "url": {
          "type": "string",
          "format": "uri"
        },
        "doi": {
          "type": "string",
          "pattern": "^10\\.\\d{4,9}/[-._;()/:A-Za-z0-9]+$"
        },
        "access": {
          "type": "string",
          "enum": [
            "open",
            "restricted",
            "upon_request",
            "embargoed",
            "unknown"
          ]
        },
        "license": {
          "type": "string",
          "description": "e.g., CC BY 4.0, GPL-3.0"
        },
        "notes": {
          "type": "string"
        }
      }
    },
    "SensitivityAnalysis": {
      "type": "object",
      "additionalProperties": false,
      "required": [
        "analysis_type",
        "outcome_id"
      ],
      "properties": {
        "analysis_type": {
          "type": "string",
          "enum": [
            "leave_one_out",
            "fixed_vs_random",
            "alternative_effect_measure",
            "risk_of_bias_restriction",
            "imputation_method",
            "outlier_exclusion",
            "subgroup_exclusion",
            "publication_year_restriction",
            "other"
          ]
        },
        "outcome_id": {
          "type": "string"
        },
        "description": {
          "type": "string"
        },
        "leave_one_out": {
          "type": "object",
          "properties": {
            "results": {
              "type": "array",
              "items": {
                "type": "object",
                "properties": {
                  "excluded_study": {
                    "type": "string"
                  },
                  "pooled_effect": {
                    "$ref": "#/$defs/ContrastEffect"
                  },
                  "I2_pct": {
                    "type": "number",
                    "minimum": 0,
                    "maximum": 100
                  },
                  "tau2": {
                    "type": "number",
                    "minimum": 0
                  }
                },
                "additionalProperties": false
              }
            },
            "influential_studies": {
              "type": "array",
              "items": {
                "type": "string"
              },
              "description": "Studies whose exclusion substantially changes results"
            }
          },
          "additionalProperties": false
        },
        "fixed_vs_random_comparison": {
          "type": "object",
          "properties": {
            "fixed_effect": {
              "$ref": "#/$defs/ContrastEffect"
            },
            "random_effect": {
              "$ref": "#/$defs/ContrastEffect"
            },
            "agreement": {
              "type": "string",
              "enum": [
                "consistent",
                "minor_difference",
                "substantial_difference"
              ]
            }
          },
          "additionalProperties": false
        },
        "alternative_effect_measure": {
          "type": "object",
          "properties": {
            "original_measure": {
              "type": "string"
            },
            "alternative_measure": {
              "type": "string"
            },
            "alternative_pooled_effect": {
              "$ref": "#/$defs/ContrastEffect"
            },
            "conclusion_changed": {
              "type": "boolean"
            }
          },
          "additionalProperties": false
        },
        "rob_restriction": {
          "type": "object",
          "properties": {
            "inclusion_criteria": {
              "type": "string",
              "description": "e.g., 'only low risk of bias studies'"
            },
            "k_studies_included": {
              "type": "integer",
              "minimum": 0
            },
            "restricted_pooled_effect": {
              "$ref": "#/$defs/ContrastEffect"
            },
            "conclusion_changed": {
              "type": "boolean"
            }
          },
          "additionalProperties": false
        },
        "result": {
          "type": "object",
          "properties": {
            "pooled_effect": {
              "$ref": "#/$defs/ContrastEffect"
            },
            "robustness_assessment": {
              "type": "string",
              "enum": [
                "robust",
                "moderately_robust",
                "not_robust",
                "unclear"
              ]
            },
            "interpretation": {
              "type": "string"
            }
          },
          "additionalProperties": false
        },
        "source": {
          "$ref": "#/$defs/SourceRef"
        }
      }
    },
<<<<<<< HEAD
=======
    "Registration": {
      "type": "object",
      "additionalProperties": false,
      "description": "Clinical trial or study registration information",
      "properties": {
        "registry": {
          "type": "string",
          "enum": [
            "ClinicalTrials.gov",
            "ISRCTN",
            "EudraCT",
            "EU-CTR",
            "CTIS",
            "ChiCTR",
            "ANZCTR",
            "UMIN-CTR",
            "JPRN",
            "PACTR",
            "IRCT",
            "DRKS",
            "TCTR",
            "SLCTR",
            "RPCEC",
            "REBEC",
            "Other"
          ],
          "description": "Clinical trial registry (includes major international and regional registries)"
        },
        "identifier": {
          "type": "string",
          "description": "Registration identifier within the registry",
          "examples": [
            "NCT04123456",
            "ISRCTN12345678",
            "2020-001234-56",
            "UMIN000012345"
          ]
        },
        "url": {
          "type": "string",
          "format": "uri",
          "description": "Direct URL to the registration record"
        }
      },
      "allOf": [
        {
          "if": {
            "properties": {
              "registry": {
                "const": "ClinicalTrials.gov"
              }
            }
          },
          "then": {
            "properties": {
              "identifier": {
                "pattern": "^NCT\\d{8}$",
                "description": "ClinicalTrials.gov identifier format: NCT followed by 8 digits"
              }
            }
          }
        },
        {
          "if": {
            "properties": {
              "registry": {
                "const": "ISRCTN"
              }
            }
          },
          "then": {
            "properties": {
              "identifier": {
                "pattern": "^ISRCTN\\d{8}$",
                "description": "ISRCTN identifier format: ISRCTN followed by 8 digits"
              }
            }
          }
        },
        {
          "if": {
            "properties": {
              "registry": {
                "const": "EudraCT"
              }
            }
          },
          "then": {
            "properties": {
              "identifier": {
                "pattern": "^\\d{4}-\\d{6}-\\d{2}$",
                "description": "EudraCT identifier format: YYYY-NNNNNN-NN"
              }
            }
          }
        },
        {
          "if": {
            "properties": {
              "registry": {
                "const": "UMIN-CTR"
              }
            }
          },
          "then": {
            "properties": {
              "identifier": {
                "pattern": "^UMIN\\d{9}$",
                "description": "UMIN-CTR identifier format: UMIN followed by 9 digits"
              }
            }
          }
        },
        {
          "if": {
            "properties": {
              "registry": {
                "const": "ChiCTR"
              }
            }
          },
          "then": {
            "properties": {
              "identifier": {
                "pattern": "^ChiCTR\\d{10}$",
                "description": "ChiCTR identifier format: ChiCTR followed by 10 digits"
              }
            }
          }
        }
      ]
    },
>>>>>>> d968dc39
    "RiskOfBias": {
      "type": "object",
      "additionalProperties": false,
      "properties": {
        "tool": {
          "type": "string",
          "enum": [
            "RoB2",
            "ROBINS-I",
            "PROBAST",
            "Other"
          ]
        },
        "overall": {
          "type": "string"
        },
        "domains": {
          "type": "array",
          "items": {
            "type": "object",
            "additionalProperties": false,
            "required": [
              "domain",
              "judgement"
            ],
            "properties": {
              "domain": {
                "type": "string"
              },
              "judgement": {
                "type": "string",
                "enum": [
                  "low",
                  "some",
                  "high",
                  "unclear",
                  "moderate",
                  "serious",
                  "critical",
                  "no_information",
                  "some_concerns"
                ]
              },
              "notes": {
                "type": "string"
              }
            }
          },
          "default": []
        },
        "applicability": {
          "type": "object",
          "additionalProperties": false,
          "properties": {
            "participants": {
              "type": "string",
              "enum": [
                "low",
                "high",
                "unclear"
              ]
            },
            "predictors": {
              "type": "string",
              "enum": [
                "low",
                "high",
                "unclear"
              ]
            },
            "outcome": {
              "type": "string",
              "enum": [
                "low",
                "high",
                "unclear"
              ]
            },
            "notes": {
              "type": "string"
            }
          }
        },
        "provenance": {
          "$ref": "#/$defs/Provenance"
        }
      },
      "allOf": [
        {
          "if": {
            "properties": {
              "tool": {
                "const": "RoB2"
              }
            }
          },
          "then": {
            "properties": {
              "overall": {
                "type": "string",
                "enum": [
                  "low",
                  "some_concerns",
                  "high",
                  "unclear"
                ]
              },
              "domains": {
                "items": {
                  "properties": {
                    "domain": {
                      "type": "string",
                      "enum": [
                        "randomization_process",
                        "Randomisation process",
                        "Randomization process",
                        "deviations_from_intended_interventions",
                        "Deviations from intended interventions",
                        "missing_outcome_data",
                        "Missing outcome data",
                        "measurement_of_outcome",
                        "Measurement of the outcome",
                        "Measurement of outcome",
                        "selection_of_reported_result",
                        "Selection of the reported result",
                        "Selection of reported result"
                      ]
                    },
                    "judgement": {
                      "type": "string",
                      "enum": [
                        "low",
                        "some_concerns",
                        "high",
                        "unclear"
                      ]
                    }
                  }
                },
                "minItems": 5
              }
            }
          }
        },
        {
          "if": {
            "properties": {
              "tool": {
                "const": "ROBINS-I"
              }
            }
          },
          "then": {
            "properties": {
              "overall": {
                "type": "string",
                "enum": [
                  "low",
                  "moderate",
                  "serious",
                  "critical",
                  "no_information"
                ]
              },
              "domains": {
                "items": {
                  "properties": {
                    "domain": {
                      "type": "string",
                      "enum": [
                        "bias_due_to_confounding",
                        "bias_in_selection_of_participants",
                        "bias_in_classification_of_interventions",
                        "bias_due_to_deviations_from_intended_interventions",
                        "bias_due_to_missing_data",
                        "bias_in_measurement_of_outcomes",
                        "bias_in_selection_of_reported_result"
                      ]
                    },
                    "judgement": {
                      "type": "string",
                      "enum": [
                        "low",
                        "moderate",
                        "serious",
                        "critical",
                        "no_information"
                      ]
                    }
                  }
                },
                "minItems": 7
              }
            }
          }
        },
        {
          "if": {
            "properties": {
              "tool": {
                "const": "PROBAST"
              }
            }
          },
          "then": {
            "properties": {
              "overall": {
                "type": "string",
                "enum": [
                  "low",
                  "high",
                  "unclear"
                ]
              },
              "domains": {
                "items": {
                  "properties": {
                    "domain": {
                      "type": "string",
                      "enum": [
                        "participants",
                        "predictors",
                        "outcome",
                        "analysis"
                      ]
                    },
                    "judgement": {
                      "type": "string",
                      "enum": [
                        "low",
                        "high",
                        "unclear"
                      ]
                    }
                  }
                },
                "minItems": 4
              },
              "applicability": {
                "type": "object",
                "additionalProperties": false,
                "properties": {
                  "participants": {
                    "type": "string",
                    "enum": [
                      "low",
                      "high",
                      "unclear"
                    ]
                  },
                  "predictors": {
                    "type": "string",
                    "enum": [
                      "low",
                      "high",
                      "unclear"
                    ]
                  },
                  "outcome": {
                    "type": "string",
                    "enum": [
                      "low",
                      "high",
                      "unclear"
                    ]
                  },
                  "notes": {
                    "type": "string"
                  }
                }
              }
            }
          }
        }
      ]
    },
<<<<<<< HEAD
    "ISO8601Duration": {
      "$anchor": "duration",
      "type": "string",
      "pattern": "^P(?:(?:\\d+Y)?(?:\\d+M)?(?:\\d+W)?(?:\\d+D)?)?(?:T(?:\\d+H)?(?:\\d+M)?(?:\\d+(?:\\.\\d+)?S)?)?$",
      "description": "Strict ISO 8601 duration (e.g., 'P30D', 'PT24H', 'P2W', 'P1Y2M3DT4H5M6S').",
      "examples": [
        "P30D",
        "PT24H",
        "P2W",
        "P6M",
        "P1Y",
        "PT2H30M",
        "P1Y2M3DT4H5M6.789S"
      ]
    },
    "ParsedTable": {
      "type": "object",
      "additionalProperties": false,
      "required": [
        "table_id",
        "title"
      ],
      "properties": {
        "table_id": {
          "type": "string"
        },
        "title": {
          "type": "string"
        },
        "page": {
          "type": "integer",
          "minimum": 1
        },
        "type": {
          "type": "string",
          "enum": [
            "baseline",
            "outcomes",
            "harms",
            "methods",
            "other"
          ]
        },
        "rows": {
=======
    "TruncationInfo": {
      "type": "object",
      "additionalProperties": false,
      "properties": {
        "value": {
          "type": "boolean",
          "default": false
        },
        "reason": {
          "type": "string",
          "enum": [
            "token_limit",
            "page_limit",
            "timeout",
            "other"
          ]
        }
      }
    },
    "LanguageCode": {
      "type": "string",
      "pattern": "^[a-z]{2,3}(-[A-Z]{2})?(-[a-z]{2,8})*$",
      "description": "BCP 47 language tag supporting language, region, and variants (e.g., 'en-US', 'zh-Hans-CN', 'ar-EG')",
      "examples": [
        "en",
        "en-US",
        "en-GB",
        "nl",
        "nl-NL",
        "nl-BE",
        "de-DE",
        "fr-FR",
        "es-ES",
        "zh-Hans",
        "zh-Hant",
        "ar-EG",
        "he-IL"
      ]
    },
    "FigureSummary": {
      "type": "object",
      "additionalProperties": false,
      "required": [
        "figure_id",
        "caption"
      ],
      "properties": {
        "figure_id": {
          "type": "string"
        },
        "caption": {
          "type": "string"
        },
        "key_values": {
          "type": "object",
          "additionalProperties": {
            "type": "number"
          },
          "default": {}
        },
        "page": {
          "type": "integer",
          "minimum": 1
        },
        "source": {
          "$ref": "#/$defs/SourceRef"
        }
      }
    },
    "ISO8601Duration": {
      "$anchor": "duration",
      "type": "string",
      "pattern": "^P(?:(?:\\d+Y)?(?:\\d+M)?(?:\\d+W)?(?:\\d+D)?)?(?:T(?:\\d+H)?(?:\\d+M)?(?:\\d+(?:\\.\\d+)?S)?)?$",
      "description": "Strict ISO 8601 duration (e.g., 'P30D', 'PT24H', 'P2W', 'P1Y2M3DT4H5M6S').",
      "examples": [
        "P30D",
        "PT24H",
        "P2W",
        "P6M",
        "P1Y",
        "PT2H30M",
        "P1Y2M3DT4H5M6.789S"
      ]
    },
    "SourceRef": {
      "type": "object",
      "additionalProperties": false,
      "description": "Reference to a specific location within a document",
      "properties": {
        "anchor": {
          "type": "string",
          "description": "Free-text pointer like 'Table 2', 'Fig 1', or sentence quote"
        },
        "page": {
          "type": "integer",
          "minimum": 1,
          "description": "Page number within the document"
        },
        "figure_id": {
          "type": "string",
          "description": "Identifier of a specific figure"
        },
        "table_id": {
          "type": "string",
          "description": "Identifier of a specific table"
        }
      }
    },
    "Metadata": {
      "type": "object",
      "additionalProperties": false,
      "required": [
        "title",
        "journal"
      ],
      "properties": {
        "title": {
          "type": "string"
        },
        "journal": {
          "type": "string"
        },
        "journal_abbrev": {
          "type": "string"
        },
        "published_date": {
          "type": "string",
          "format": "date"
        },
        "published_date_precision": {
          "type": "string",
          "enum": [
            "year",
            "month",
            "day"
          ]
        },
        "volume": {
          "type": "string"
        },
        "issue": {
          "type": "string"
        },
        "pages": {
          "type": "string"
        },
        "page_start": {
          "type": "string"
        },
        "page_end": {
          "type": "string"
        },
        "article_number": {
          "type": "string"
        },
        "elocation_id": {
          "type": "string"
        },
        "issn": {
          "type": "string",
          "pattern": "^\\d{4}-\\d{3}[\\dxX]$",
          "description": "International Standard Serial Number (print version)"
        },
        "eissn": {
          "type": "string",
          "pattern": "^\\d{4}-\\d{3}[\\dxX]$",
          "description": "Electronic International Standard Serial Number"
        },
        "authors": {
>>>>>>> d968dc39
          "type": "array",
          "items": {
            "type": "object",
            "additionalProperties": false,
            "required": [
              "cells"
            ],
            "properties": {
              "cells": {
                "type": "array",
                "minItems": 1,
                "items": {
                  "type": "string"
                }
              }
            }
          },
          "default": []
        },
        "source": {
          "$ref": "#/$defs/SourceRef"
        }
      }
    },
    "TruncationInfo": {
      "type": "object",
      "additionalProperties": false,
      "properties": {
        "value": {
          "type": "boolean",
          "default": false
        },
        "reason": {
          "type": "string",
          "enum": [
            "token_limit",
            "page_limit",
            "timeout",
            "other"
          ]
        }
      }
    },
    "ExtractionWarning": {
      "type": "object",
      "additionalProperties": false,
      "required": [
        "code",
        "message"
      ],
      "properties": {
        "code": {
          "type": "string",
          "enum": [
            "TABLE_PARSE_FAIL",
            "AMBIGUOUS_UNIT",
            "CI_PARSE_FAIL",
            "MISSING_ARM_ID",
            "MISSING_GROUP_ID",
            "OTHER"
          ]
        },
        "message": {
          "type": "string"
        },
        "source": {
          "$ref": "#/$defs/SourceRef"
        }
      }
    },
    "Provenance": {
      "type": "object",
      "additionalProperties": false,
      "properties": {
        "extractor": {
          "type": "string",
          "description": "Person or system that performed extraction"
        },
        "method": {
          "type": "string",
          "enum": [
            "human_double_entry",
            "human_single",
            "llm_assisted",
            "rule_based",
            "automated",
            "other"
          ],
          "description": "Extraction method used"
        },
        "confidence": {
          "type": "number",
          "minimum": 0,
          "maximum": 1,
          "description": "Extractor's confidence in the extraction"
        },
        "timestamp": {
          "type": "string",
          "format": "date-time",
          "description": "When extraction was performed"
        },
        "transformation_notes": {
          "type": "string",
          "description": "Notes about data processing or transformation"
        },
        "consensus_status": {
          "type": "string",
          "enum": [
            "agreement",
            "disagreement",
            "resolved",
            "single_reviewer",
            "not_applicable"
          ],
          "description": "Status of reviewer consensus (for double extraction)"
        },
        "reviewers": {
          "type": "array",
          "items": {
            "type": "string"
          },
          "description": "List of reviewers involved in extraction"
        },
        "adjudication": {
          "$ref": "#/$defs/Adjudication"
        },
        "source": {
          "$ref": "#/$defs/SourceRef"
        }
      }
    },
    "Registration": {
      "type": "object",
      "additionalProperties": false,
      "description": "Clinical trial or study registration information",
      "properties": {
        "registry": {
          "type": "string",
          "enum": [
            "ClinicalTrials.gov",
            "ISRCTN",
            "EudraCT",
            "EU-CTR",
            "CTIS",
            "ChiCTR",
            "ANZCTR",
            "UMIN-CTR",
            "JPRN",
            "PACTR",
            "IRCT",
            "DRKS",
            "TCTR",
            "SLCTR",
            "RPCEC",
            "REBEC",
            "Other"
          ],
          "description": "Clinical trial registry (includes major international and regional registries)"
        },
        "identifier": {
          "type": "string",
          "description": "Registration identifier within the registry",
          "examples": [
            "NCT04123456",
            "ISRCTN12345678",
            "2020-001234-56",
            "UMIN000012345"
          ]
        },
        "url": {
          "type": "string",
          "format": "uri",
          "description": "Direct URL to the registration record"
        }
      },
      "allOf": [
        {
          "if": {
            "properties": {
              "registry": {
                "const": "ClinicalTrials.gov"
              }
            }
          },
          "then": {
            "properties": {
              "identifier": {
                "pattern": "^NCT\\d{8}$",
                "description": "ClinicalTrials.gov identifier format: NCT followed by 8 digits"
              }
            }
          }
        },
        {
          "if": {
            "properties": {
              "registry": {
                "const": "ISRCTN"
              }
            }
          },
          "then": {
            "properties": {
              "identifier": {
                "pattern": "^ISRCTN\\d{8}$",
                "description": "ISRCTN identifier format: ISRCTN followed by 8 digits"
              }
            }
          }
        },
        {
          "if": {
            "properties": {
              "registry": {
                "const": "EudraCT"
              }
            }
          },
          "then": {
            "properties": {
              "identifier": {
                "pattern": "^\\d{4}-\\d{6}-\\d{2}$",
                "description": "EudraCT identifier format: YYYY-NNNNNN-NN"
              }
            }
          }
        },
        {
          "if": {
            "properties": {
              "registry": {
                "const": "UMIN-CTR"
              }
            }
          },
          "then": {
            "properties": {
              "identifier": {
                "pattern": "^UMIN\\d{9}$",
                "description": "UMIN-CTR identifier format: UMIN followed by 9 digits"
              }
            }
          }
        },
        {
          "if": {
            "properties": {
              "registry": {
                "const": "ChiCTR"
              }
            }
          },
          "then": {
            "properties": {
              "identifier": {
                "pattern": "^ChiCTR\\d{10}$",
                "description": "ChiCTR identifier format: ChiCTR followed by 10 digits"
              }
            }
          }
        }
      ]
    },
    "SourceRef": {
      "type": "object",
      "additionalProperties": false,
      "description": "Reference to a specific location within a document",
      "properties": {
        "anchor": {
          "type": "string",
          "description": "Free-text pointer like 'Table 2', 'Fig 1', or sentence quote"
        },
        "page": {
          "type": "integer",
          "minimum": 1,
          "description": "Page number within the document"
        },
        "figure_id": {
          "type": "string",
          "description": "Identifier of a specific figure"
        },
        "table_id": {
          "type": "string",
          "description": "Identifier of a specific table"
        }
      }
    },
    "FigureSummary": {
      "type": "object",
      "additionalProperties": false,
      "required": [
        "figure_id",
        "caption"
      ],
      "properties": {
        "figure_id": {
          "type": "string"
        },
        "caption": {
          "type": "string"
        },
        "key_values": {
          "type": "object",
          "additionalProperties": {
            "type": "number"
          },
          "default": {}
        },
        "page": {
          "type": "integer",
          "minimum": 1
        },
        "source": {
          "$ref": "#/$defs/SourceRef"
        }
      }
    },
    "Metadata": {
      "type": "object",
      "additionalProperties": false,
      "required": [
        "title",
        "journal"
      ],
      "properties": {
        "title": {
          "type": "string"
        },
        "journal": {
          "type": "string"
        },
        "journal_abbrev": {
          "type": "string"
        },
        "published_date": {
          "type": "string",
          "format": "date"
        },
        "published_date_precision": {
          "type": "string",
          "enum": [
            "year",
            "month",
            "day"
          ]
        },
        "volume": {
          "type": "string"
        },
        "issue": {
          "type": "string"
        },
        "pages": {
          "type": "string"
        },
        "page_start": {
          "type": "string"
        },
        "page_end": {
          "type": "string"
        },
        "article_number": {
          "type": "string"
        },
        "elocation_id": {
          "type": "string"
        },
        "issn": {
          "type": "string",
          "pattern": "^\\d{4}-\\d{3}[\\dxX]$",
          "description": "International Standard Serial Number (print version)"
        },
        "eissn": {
          "type": "string",
          "pattern": "^\\d{4}-\\d{3}[\\dxX]$",
          "description": "Electronic International Standard Serial Number"
        },
        "authors": {
          "type": "array",
          "items": {
            "$ref": "#/$defs/Author"
          },
          "default": []
        },
        "pmid": {
          "type": "string",
          "pattern": "^\\d{1,8}$"
        },
        "pmcid": {
          "type": "string",
          "pattern": "^PMC\\d+$"
        },
        "doi": {
          "type": "string",
          "pattern": "^10\\.\\d{4,}(\\.\\d+)?/[-._;()/:A-Za-z0-9\\[\\]]+$",
          "description": "DOI with comprehensive character support including brackets and extended punctuation",
          "examples": [
            "10.1056/NEJMoa2001017",
            "10.1002/(SICI)1097-0142(19960101)77:1<1::AID-CNCR1>3.0.CO;2-Z"
          ]
        },
        "registration": {
          "$ref": "#/$defs/Registration"
        },
        "protocol_ref": {
          "type": "string"
        },
        "funding": {
          "type": "string"
        },
        "conflict_of_interest": {
          "type": "string"
        },
        "epub_ahead_of_print_date": {
          "type": "string"
        },
        "vancouver_citation": {
          "type": "string"
        },
        "vancouver_source": {
          "$ref": "#/$defs/SourceRef"
        },
        "source": {
          "$ref": "#/$defs/SourceRef"
        },
        "external_ids": {
          "type": "array",
          "items": {
            "$ref": "#/$defs/ExternalId"
          },
          "default": []
        },
        "supplements": {
          "type": "array",
          "items": {
            "$ref": "#/$defs/SupplementFile"
          },
          "default": []
        },
        "parsing_context": {
          "$ref": "#/$defs/ParsingContext"
        },
        "content_hash_sha256": {
          "type": "string",
          "pattern": "^[a-fA-F0-9]{64}$",
          "description": "SHA-256 hash van bronbestand of platte tekst (64-char hex)"
        }
      },
      "dependentSchemas": {
        "published_date_precision": {
          "required": [
            "published_date"
          ],
          "properties": {
            "published_date_precision": {
              "description": "Precision can only be specified if published_date is present"
            }
          }
        },
        "page_end": {
          "required": [
            "page_start"
          ],
          "properties": {
            "page_end": {
              "description": "End page requires start page to be specified"
            }
          }
        },
        "vancouver_source": {
          "required": [
            "vancouver_citation"
          ],
          "properties": {
            "vancouver_source": {
              "description": "Vancouver source reference requires vancouver_citation to be present"
            }
          }
        }
      },
      "allOf": [
        {
          "if": {
            "properties": {
              "published_date_precision": {
                "const": "day"
              }
            }
          },
          "then": {
            "properties": {
              "published_date": {
                "pattern": "^\\d{4}-\\d{2}-\\d{2}$",
                "description": "Day precision requires full date format YYYY-MM-DD"
              }
            }
          }
        },
        {
          "if": {
            "properties": {
              "published_date_precision": {
                "const": "month"
              }
            }
          },
          "then": {
            "properties": {
              "published_date": {
                "pattern": "^\\d{4}-\\d{2}(-\\d{2})?$",
                "description": "Month precision allows YYYY-MM or YYYY-MM-DD format"
              }
            }
          }
        },
        {
          "if": {
            "properties": {
              "published_date_precision": {
                "const": "year"
              }
            }
          },
          "then": {
            "properties": {
              "published_date": {
                "pattern": "^\\d{4}(-\\d{2}(-\\d{2})?)?$",
                "description": "Year precision allows YYYY, YYYY-MM, or YYYY-MM-DD format"
              }
            }
          }
        }
      ]
    },
    "ParsingContext": {
      "type": "object",
      "additionalProperties": false,
      "required": [
        "parser_name",
        "parsing_timestamp"
      ],
      "properties": {
        "parser_name": {
          "type": "string",
          "description": "Name of the parsing tool/library used"
        },
        "parser_version": {
          "type": "string",
          "description": "Version of the parsing tool"
        },
        "parsing_timestamp": {
          "type": "string",
          "format": "date-time",
          "description": "When parsing was performed"
        },
        "language_detected": {
          "$ref": "#/$defs/LanguageCode",
          "description": "Detected language of the document"
        },
        "ocr_engine": {
          "type": "string",
          "description": "OCR engine used (if applicable)"
        },
        "ocr_quality_score": {
          "type": "number",
          "minimum": 0,
          "maximum": 1,
          "description": "Overall OCR quality assessment"
        },
        "pdf_producer": {
          "type": "string",
          "description": "Software that generated the PDF"
        },
        "page_count": {
          "type": "integer",
          "minimum": 1,
          "description": "Total pages in document"
        },
        "sections_detected": {
          "type": "array",
          "items": {
            "type": "string"
          },
          "default": [],
          "description": "Document sections automatically detected"
        },
        "parsing_warnings": {
          "type": "array",
          "items": {
            "type": "string"
          },
          "default": [],
          "description": "Warnings encountered during parsing"
        },
        "ai_processing": {
          "$ref": "#/$defs/AIProcessingMetadata"
        }
      }
    },
    "ExtractionWarning": {
      "type": "object",
      "additionalProperties": false,
      "required": [
        "code",
        "message"
      ],
      "properties": {
        "code": {
          "type": "string",
          "enum": [
            "TABLE_PARSE_FAIL",
            "AMBIGUOUS_UNIT",
            "CI_PARSE_FAIL",
            "MISSING_ARM_ID",
            "MISSING_GROUP_ID",
            "OTHER"
          ]
        },
        "message": {
          "type": "string"
        },
        "source": {
          "$ref": "#/$defs/SourceRef"
        }
      }
    },
    "ContrastEffect": {
      "type": "object",
      "additionalProperties": false,
      "description": "Statistical effect estimate with confidence interval",
      "required": [
        "type",
        "point"
      ],
      "properties": {
        "type": {
          "type": "string",
          "enum": [
            "RR",
            "IRR",
            "OR",
            "HR",
            "MD",
            "SMD",
            "RD",
            "RMST",
            "Other"
          ],
          "description": "Type of effect measure (RR=Risk Ratio, OR=Odds Ratio, HR=Hazard Ratio, etc.)"
        },
        "point": {
          "type": "number",
          "description": "Point estimate of the effect"
        },
        "ci": {
          "$ref": "#/$defs/EffectCI"
        },
        "credible_interval": {
          "$ref": "#/$defs/BayesianInterval"
        },
        "p_value": {
          "oneOf": [
            {
              "type": "number",
              "minimum": 0,
              "maximum": 1,
              "description": "Exact p-value as a number"
            },
            {
              "type": "string",
              "pattern": "^(<|>|≤|≥)?\\s*0?\\.?\\d+(\\.\\d+)?$|^NS$|^n\\.?s\\.?$|^not significant$",
              "description": "P-value as threshold string (e.g., '<0.001', '>0.05', 'NS')"
            }
          ],
          "description": "Statistical significance p-value (number or threshold string as reported)"
        },
        "bayes_factor": {
          "type": "number",
          "minimum": 0,
          "description": "Bayesian evidence ratio (BF10 or BF01)"
        },
        "posterior_probability": {
          "type": "number",
          "minimum": 0,
          "maximum": 1,
          "description": "Posterior probability of effect direction"
        },
        "favors": {
          "type": "string",
          "enum": [
            "treatment_or_exposure",
            "control_or_reference",
            "neutral",
            "unclear"
          ],
          "default": "neutral",
          "description": "Which group the effect favors based on clinical interpretation"
        }
      }
    },
<<<<<<< HEAD
    "LanguageCode": {
      "type": "string",
      "pattern": "^[a-z]{2,3}(-[A-Z]{2})?(-[a-z]{2,8})*$",
      "description": "BCP 47 language tag supporting language, region, and variants (e.g., 'en-US', 'zh-Hans-CN', 'ar-EG')",
      "examples": [
        "en",
        "en-US",
        "en-GB",
        "nl",
        "nl-NL",
        "nl-BE",
        "de-DE",
        "fr-FR",
        "es-ES",
        "zh-Hans",
        "zh-Hant",
        "ar-EG",
        "he-IL"
      ]
    },
    "ParsingContext": {
      "type": "object",
      "additionalProperties": false,
      "required": [
        "parser_name",
        "parsing_timestamp"
      ],
      "properties": {
        "parser_name": {
          "type": "string",
          "description": "Name of the parsing tool/library used"
        },
        "parser_version": {
          "type": "string",
          "description": "Version of the parsing tool"
        },
        "parsing_timestamp": {
          "type": "string",
          "format": "date-time",
          "description": "When parsing was performed"
        },
        "language_detected": {
          "$ref": "#/$defs/LanguageCode",
          "description": "Detected language of the document"
        },
        "ocr_engine": {
          "type": "string",
          "description": "OCR engine used (if applicable)"
        },
        "ocr_quality_score": {
          "type": "number",
          "minimum": 0,
          "maximum": 1,
          "description": "Overall OCR quality assessment"
        },
        "pdf_producer": {
          "type": "string",
          "description": "Software that generated the PDF"
        },
        "page_count": {
          "type": "integer",
          "minimum": 1,
          "description": "Total pages in document"
        },
        "sections_detected": {
          "type": "array",
          "items": {
            "type": "string"
          },
          "default": [],
          "description": "Document sections automatically detected"
        },
        "parsing_warnings": {
          "type": "array",
          "items": {
            "type": "string"
          },
          "default": [],
          "description": "Warnings encountered during parsing"
        },
        "ai_processing": {
          "$ref": "#/$defs/AIProcessingMetadata"
=======
    "ParsedTable": {
      "type": "object",
      "additionalProperties": false,
      "required": [
        "table_id",
        "title"
      ],
      "properties": {
        "table_id": {
          "type": "string"
        },
        "title": {
          "type": "string"
        },
        "page": {
          "type": "integer",
          "minimum": 1
        },
        "type": {
          "type": "string",
          "enum": [
            "baseline",
            "outcomes",
            "harms",
            "methods",
            "other"
          ]
        },
        "rows": {
          "type": "array",
          "items": {
            "type": "object",
            "additionalProperties": false,
            "required": [
              "cells"
            ],
            "properties": {
              "cells": {
                "type": "array",
                "minItems": 1,
                "items": {
                  "type": "string"
                }
              }
            }
          },
          "default": []
        },
        "source": {
          "$ref": "#/$defs/SourceRef"
        }
      }
    },
    "Author": {
      "type": "object",
      "additionalProperties": false,
      "description": "Author information for academic publications",
      "required": [
        "last_name"
      ],
      "properties": {
        "last_name": {
          "type": "string",
          "description": "Author's family name"
        },
        "initials": {
          "type": "string",
          "description": "Author's first/middle name initials"
        },
        "given_names": {
          "type": "string",
          "description": "Author's full first and middle names"
        },
        "orcid": {
          "type": "string",
          "pattern": "^(https://orcid\\.org/)?0000-00(0[2-9]|[1-9]\\d)-\\d{4}-\\d{3}[\\dX]$",
          "description": "ORCID identifier with checksum validation (optionally with URL prefix)",
          "examples": [
            "0000-0002-1825-0097",
            "https://orcid.org/0000-0002-1825-0097"
          ]
        },
        "affiliations": {
          "type": "array",
          "items": {
            "type": "string"
          },
          "default": [],
          "description": "Author's institutional affiliations"
        },
        "corresponding": {
          "type": "boolean",
          "default": false,
          "description": "Whether this author is the corresponding author"
        },
        "email": {
          "$ref": "#/$defs/EmailAddress",
          "description": "Contact email address (typically for corresponding authors)"
>>>>>>> d968dc39
        }
      }
    },
    "Adjudication": {
      "type": "object",
      "additionalProperties": false,
      "properties": {
        "needed": {
          "type": "boolean",
          "default": false
        },
        "adjudicator": {
          "type": "string"
        },
        "notes": {
          "type": "string"
        }
      }
    },
    "Author": {
      "type": "object",
      "additionalProperties": false,
      "description": "Author information for academic publications",
      "required": [
        "last_name"
      ],
      "properties": {
        "last_name": {
          "type": "string",
          "description": "Author's family name"
        },
        "initials": {
          "type": "string",
          "description": "Author's first/middle name initials"
        },
        "given_names": {
          "type": "string",
          "description": "Author's full first and middle names"
        },
        "orcid": {
          "type": "string",
          "pattern": "^(https://orcid\\.org/)?0000-00(0[2-9]|[1-9]\\d)-\\d{4}-\\d{3}[\\dX]$",
          "description": "ORCID identifier with checksum validation (optionally with URL prefix)",
          "examples": [
            "0000-0002-1825-0097",
            "https://orcid.org/0000-0002-1825-0097"
          ]
        },
        "affiliations": {
          "type": "array",
          "items": {
            "type": "string"
          },
          "default": [],
          "description": "Author's institutional affiliations"
        },
        "corresponding": {
          "type": "boolean",
          "default": false,
          "description": "Whether this author is the corresponding author"
        },
        "email": {
          "$ref": "#/$defs/EmailAddress",
          "description": "Contact email address (typically for corresponding authors)"
        }
      }
    },
<<<<<<< HEAD
    "ExternalId": {
      "type": "object",
      "additionalProperties": false,
      "required": [
        "source",
        "id"
      ],
      "properties": {
        "source": {
          "type": "string",
          "enum": [
            "PMID",
            "PMCID",
            "DOI",
            "NCT",
            "ISRCTN",
            "EudraCT",
            "EU-CTR",
            "CTIS",
            "UMIN",
            "JPRN",
            "DRKS",
            "ChiCTR",
            "ANZCTR",
            "arXiv",
            "bioRxiv",
            "medRxiv",
            "PubPeer",
            "ISBN",
            "ISSN",
            "Handle",
            "URN",
            "Other"
          ],
          "description": "External identifier source system including preprint servers and academic publishers"
        },
        "id": {
          "type": "string",
          "description": "Identifier value within the source system",
          "examples": [
            "1234.5678",
            "2023.01.001",
            "10.1101/2023.01.01.123456",
            "978-0-123456-78-9"
          ]
=======
    "SupplementFile": {
      "type": "object",
      "additionalProperties": false,
      "required": [
        "label"
      ],
      "properties": {
        "label": {
          "type": "string"
        },
        "filename": {
          "type": "string"
        },
        "url": {
          "type": "string",
          "format": "uri"
        },
        "doi": {
          "type": "string",
          "pattern": "^10\\.\\d{4,9}/[-._;()/:A-Za-z0-9]+$"
        },
        "content_type": {
          "type": "string"
        },
        "file_size": {
          "type": "integer",
          "minimum": 0,
          "description": "File size in bytes"
        },
        "checksum": {
          "$ref": "#/$defs/DataIntegrity"
        }
      }
    },
    "BayesianInterval": {
      "type": "object",
      "additionalProperties": false,
      "description": "Bayesian credible interval",
      "required": [
        "lower",
        "upper",
        "credibility"
      ],
      "properties": {
        "lower": {
          "type": "number",
          "description": "Lower bound of credible interval"
        },
        "upper": {
          "type": "number",
          "description": "Upper bound of credible interval"
        },
        "credibility": {
          "type": "number",
          "minimum": 0,
          "maximum": 1,
          "description": "Credibility level (e.g., 0.95 for 95% CrI)"
        },
        "hdi": {
          "type": "boolean",
          "description": "Whether this is a Highest Density Interval"
        }
      }
    },
    "DataIntegrity": {
      "type": "object",
      "additionalProperties": false,
      "description": "Data integrity verification with multiple hash algorithms",
      "required": [
        "algorithm",
        "value"
      ],
      "properties": {
        "algorithm": {
          "type": "string",
          "enum": [
            "SHA-256",
            "SHA-512",
            "SHA-3-256",
            "SHA-3-512",
            "BLAKE2b",
            "SHA-1",
            "MD5",
            "CRC32"
          ],
          "description": "Cryptographic hash algorithm used"
        },
        "value": {
          "type": "string",
          "description": "Hex-encoded hash value"
>>>>>>> d968dc39
        },
        "salt": {
          "type": "string",
<<<<<<< HEAD
          "format": "uri",
          "description": "Optional direct URL to the external resource"
        },
        "version": {
          "type": "string",
          "description": "Version number for preprints or versioned documents"
=======
          "description": "Optional salt value for enhanced security"
        },
        "verification_timestamp": {
          "type": "string",
          "format": "date-time",
          "description": "When the hash was computed or verified"
        },
        "verified_by": {
          "type": "string",
          "description": "System or person who verified the hash"
        },
        "multiple_hashes": {
          "type": "array",
          "items": {
            "type": "object",
            "required": [
              "algorithm",
              "value"
            ],
            "properties": {
              "algorithm": {
                "type": "string"
              },
              "value": {
                "type": "string"
              }
            }
          },
          "description": "Additional hash values using different algorithms for enhanced verification"
>>>>>>> d968dc39
        }
      },
      "allOf": [
        {
          "if": {
            "properties": {
<<<<<<< HEAD
              "source": {
                "const": "arXiv"
=======
              "algorithm": {
                "const": "SHA-256"
              }
            }
          },
          "then": {
            "properties": {
              "value": {
                "pattern": "^[a-fA-F0-9]{64}$",
                "description": "SHA-256 hash must be 64 hex characters"
              }
            }
          }
        },
        {
          "if": {
            "properties": {
              "algorithm": {
                "const": "SHA-512"
              }
            }
          },
          "then": {
            "properties": {
              "value": {
                "pattern": "^[a-fA-F0-9]{128}$",
                "description": "SHA-512 hash must be 128 hex characters"
              }
            }
          }
        },
        {
          "if": {
            "properties": {
              "algorithm": {
                "const": "SHA-3-256"
              }
            }
          },
          "then": {
            "properties": {
              "value": {
                "pattern": "^[a-fA-F0-9]{64}$",
                "description": "SHA-3-256 hash must be 64 hex characters"
              }
            }
          }
        },
        {
          "if": {
            "properties": {
              "algorithm": {
                "const": "SHA-3-512"
>>>>>>> d968dc39
              }
            }
          },
          "then": {
            "properties": {
<<<<<<< HEAD
              "id": {
                "pattern": "^(\\d{4}\\.\\d{4,5}|[a-z-]+/\\d{7})$",
                "description": "arXiv identifier (new: YYMM.NNNN or old: subject-class/YYMMnnn)"
=======
              "value": {
                "pattern": "^[a-fA-F0-9]{128}$",
                "description": "SHA-3-512 hash must be 128 hex characters"
>>>>>>> d968dc39
              }
            }
          }
        },
        {
          "if": {
            "properties": {
<<<<<<< HEAD
              "source": {
                "const": "ISBN"
=======
              "algorithm": {
                "const": "BLAKE2b"
>>>>>>> d968dc39
              }
            }
          },
          "then": {
            "properties": {
<<<<<<< HEAD
              "id": {
                "pattern": "^(?:978|979)[0-9]{10}$|^[0-9]{9}[0-9X]$",
                "description": "ISBN-10 or ISBN-13 format"
              }
            }
          }
        }
      ]
    },
    "BayesianInterval": {
      "type": "object",
      "additionalProperties": false,
      "description": "Bayesian credible interval",
      "required": [
        "lower",
        "upper",
        "credibility"
      ],
      "properties": {
        "lower": {
          "type": "number",
          "description": "Lower bound of credible interval"
        },
        "upper": {
          "type": "number",
          "description": "Upper bound of credible interval"
        },
        "credibility": {
          "type": "number",
          "minimum": 0,
          "maximum": 1,
          "description": "Credibility level (e.g., 0.95 for 95% CrI)"
        },
        "hdi": {
          "type": "boolean",
          "description": "Whether this is a Highest Density Interval"
=======
              "value": {
                "pattern": "^[a-fA-F0-9]{128}$",
                "description": "BLAKE2b hash must be 128 hex characters"
              }
            }
          }
        },
        {
          "if": {
            "properties": {
              "algorithm": {
                "const": "SHA-1"
              }
            }
          },
          "then": {
            "properties": {
              "value": {
                "pattern": "^[a-fA-F0-9]{40}$",
                "description": "SHA-1 hash must be 40 hex characters"
              }
            }
          }
        },
        {
          "if": {
            "properties": {
              "algorithm": {
                "const": "MD5"
              }
            }
          },
          "then": {
            "properties": {
              "value": {
                "pattern": "^[a-fA-F0-9]{32}$",
                "description": "MD5 hash must be 32 hex characters"
              }
            }
          }
        },
        {
          "if": {
            "properties": {
              "algorithm": {
                "const": "CRC32"
              }
            }
          },
          "then": {
            "properties": {
              "value": {
                "pattern": "^[a-fA-F0-9]{8}$",
                "description": "CRC32 hash must be 8 hex characters"
              }
            }
          }
        }
      ]
    },
    "Adjudication": {
      "type": "object",
      "additionalProperties": false,
      "properties": {
        "needed": {
          "type": "boolean",
          "default": false
        },
        "adjudicator": {
          "type": "string"
        },
        "notes": {
          "type": "string"
        }
      }
    },
    "ExternalId": {
      "type": "object",
      "additionalProperties": false,
      "required": [
        "source",
        "id"
      ],
      "properties": {
        "source": {
          "type": "string",
          "enum": [
            "PMID",
            "PMCID",
            "DOI",
            "NCT",
            "ISRCTN",
            "EudraCT",
            "EU-CTR",
            "CTIS",
            "UMIN",
            "JPRN",
            "DRKS",
            "ChiCTR",
            "ANZCTR",
            "arXiv",
            "bioRxiv",
            "medRxiv",
            "PubPeer",
            "ISBN",
            "ISSN",
            "Handle",
            "URN",
            "Other"
          ],
          "description": "External identifier source system including preprint servers and academic publishers"
        },
        "id": {
          "type": "string",
          "description": "Identifier value within the source system",
          "examples": [
            "1234.5678",
            "2023.01.001",
            "10.1101/2023.01.01.123456",
            "978-0-123456-78-9"
          ]
        },
        "url": {
          "type": "string",
          "format": "uri",
          "description": "Optional direct URL to the external resource"
        },
        "version": {
          "type": "string",
          "description": "Version number for preprints or versioned documents"
        }
      },
      "allOf": [
        {
          "if": {
            "properties": {
              "source": {
                "const": "arXiv"
              }
            }
          },
          "then": {
            "properties": {
              "id": {
                "pattern": "^(\\d{4}\\.\\d{4,5}|[a-z-]+/\\d{7})$",
                "description": "arXiv identifier (new: YYMM.NNNN or old: subject-class/YYMMnnn)"
              }
            }
          }
        },
        {
          "if": {
            "properties": {
              "source": {
                "const": "ISBN"
              }
            }
          },
          "then": {
            "properties": {
              "id": {
                "pattern": "^(?:978|979)[0-9]{10}$|^[0-9]{9}[0-9X]$",
                "description": "ISBN-10 or ISBN-13 format"
              }
            }
          }
>>>>>>> d968dc39
        }
      ]
    },
<<<<<<< HEAD
    "SupplementFile": {
      "type": "object",
      "additionalProperties": false,
      "required": [
        "label"
      ],
      "properties": {
        "label": {
          "type": "string"
        },
        "filename": {
          "type": "string"
        },
        "url": {
          "type": "string",
          "format": "uri"
        },
        "doi": {
          "type": "string",
          "pattern": "^10\\.\\d{4,9}/[-._;()/:A-Za-z0-9]+$"
        },
        "content_type": {
          "type": "string"
        },
        "file_size": {
          "type": "integer",
          "minimum": 0,
          "description": "File size in bytes"
        },
        "checksum": {
          "$ref": "#/$defs/DataIntegrity"
        }
      }
    },
    "AIProcessingMetadata": {
      "type": "object",
      "additionalProperties": false,
=======
    "AIProcessingMetadata": {
      "type": "object",
      "additionalProperties": false,
>>>>>>> d968dc39
      "description": "Metadata for AI/ML processing and bias detection",
      "properties": {
        "model_info": {
          "type": "object",
          "required": [
            "name",
            "version"
          ],
          "properties": {
            "name": {
              "type": "string",
              "description": "Model name or identifier"
            },
            "version": {
              "type": "string",
              "description": "Model version"
            },
            "architecture": {
              "type": "string",
              "enum": [
                "transformer",
                "cnn",
                "rnn",
                "lstm",
                "gru",
                "bert",
                "gpt",
                "ensemble",
                "classical_ml",
                "other"
              ],
              "description": "Model architecture type"
            },
            "training_data_size": {
              "type": "integer",
              "minimum": 0
            },
            "training_date": {
              "type": "string",
              "format": "date"
            },
            "fine_tuned": {
              "type": "boolean",
              "description": "Whether model was fine-tuned for specific domain"
            },
            "domain_specific": {
              "type": "boolean",
              "description": "Whether model is domain-specific (e.g., medical)"
            }
          }
        },
        "performance_metrics": {
          "type": "object",
          "properties": {
            "accuracy": {
              "type": "number",
              "minimum": 0,
              "maximum": 1
            },
            "precision": {
              "type": "number",
              "minimum": 0,
              "maximum": 1
            },
            "recall": {
              "type": "number",
              "minimum": 0,
              "maximum": 1
            },
            "f1_score": {
              "type": "number",
              "minimum": 0,
              "maximum": 1
            },
            "auc_roc": {
              "type": "number",
              "minimum": 0,
              "maximum": 1
            },
            "confidence_interval": {
              "$ref": "#/$defs/EffectCI"
            },
            "validation_method": {
              "type": "string",
              "enum": [
                "cross_validation",
                "holdout",
                "temporal_split",
                "external_validation",
                "other"
              ]
            },
            "test_set_size": {
              "type": "integer",
              "minimum": 0
            }
          }
        },
        "bias_assessment": {
          "type": "object",
          "description": "Assessment of potential biases in AI model",
          "properties": {
            "demographic_bias": {
              "type": "object",
              "properties": {
                "assessed": {
                  "type": "boolean"
                },
                "bias_detected": {
                  "type": "boolean"
                },
                "affected_groups": {
                  "type": "array",
                  "items": {
                    "type": "string"
                  },
                  "description": "Demographic groups showing bias"
                },
                "mitigation_applied": {
                  "type": "boolean"
                },
                "fairness_metrics": {
                  "type": "object",
                  "properties": {
                    "demographic_parity": {
                      "type": "number"
                    },
                    "equalized_odds": {
                      "type": "number"
                    },
                    "calibration": {
                      "type": "number"
                    }
                  }
                }
              }
            },
            "selection_bias": {
              "type": "object",
              "properties": {
                "training_data_representativeness": {
                  "type": "string",
                  "enum": [
                    "high",
                    "moderate",
                    "low",
                    "unknown"
                  ]
                },
                "sampling_method": {
                  "type": "string"
                },
                "geographic_bias": {
                  "type": "boolean"
                },
                "temporal_bias": {
                  "type": "boolean"
                }
              }
            },
            "confirmation_bias": {
              "type": "object",
              "properties": {
                "label_quality_assessment": {
                  "type": "boolean"
                },
                "inter_annotator_agreement": {
                  "type": "number",
                  "minimum": 0,
                  "maximum": 1
                },
                "annotation_guidelines": {
                  "type": "string"
                }
              }
            }
          }
        },
        "explainability": {
          "type": "object",
          "properties": {
            "method": {
              "type": "string",
              "enum": [
                "lime",
                "shap",
                "attention_weights",
                "gradient_attribution",
                "integrated_gradients",
                "permutation_importance",
                "other"
              ],
              "description": "Explainability method used"
            },
            "feature_importance": {
              "type": "array",
              "items": {
                "type": "object",
                "properties": {
                  "feature": {
                    "type": "string"
                  },
                  "importance_score": {
                    "type": "number"
                  },
                  "rank": {
                    "type": "integer",
                    "minimum": 1
                  }
                }
              }
            },
            "global_explanations": {
              "type": "boolean"
            },
            "local_explanations": {
              "type": "boolean"
            },
            "counterfactual_examples": {
              "type": "boolean"
            }
          }
        },
        "uncertainty_quantification": {
          "type": "object",
          "properties": {
            "method": {
              "type": "string",
              "enum": [
                "bayesian",
                "ensemble",
                "monte_carlo_dropout",
                "conformal_prediction",
                "none"
              ],
              "description": "Uncertainty quantification method"
            },
            "epistemic_uncertainty": {
              "type": "number",
              "description": "Model uncertainty"
            },
            "aleatoric_uncertainty": {
              "type": "number",
              "description": "Data uncertainty"
            },
            "prediction_intervals": {
              "type": "boolean"
            },
            "out_of_distribution_detection": {
              "type": "boolean"
            }
          }
        },
        "ethical_considerations": {
          "type": "object",
          "properties": {
            "informed_consent": {
              "type": "boolean",
              "description": "Whether data subjects provided informed consent for AI processing"
            },
            "data_minimization": {
              "type": "boolean",
              "description": "Whether data minimization principle was applied"
            },
            "right_to_explanation": {
              "type": "boolean",
              "description": "Whether explanations are provided to affected individuals"
            },
            "human_oversight": {
              "type": "string",
              "enum": [
                "human_in_the_loop",
                "human_on_the_loop",
                "human_out_of_the_loop"
              ],
              "description": "Level of human oversight in AI decisions"
            },
            "impact_assessment": {
              "type": "boolean",
              "description": "Whether algorithmic impact assessment was conducted"
            }
          }
        }
      }
    },
    "EmailAddress": {
      "type": "string",
      "format": "email",
      "pattern": "^[a-zA-Z0-9._%+-]+@[a-zA-Z0-9.-]+\\.[a-zA-Z]{2,}$",
      "description": "Valid email address for correspondence",
      "examples": [
        "researcher@university.edu",
        "corresponding.author@hospital.org"
      ]
    },
    "EffectCI": {
      "type": "object",
      "additionalProperties": false,
      "description": "Confidence interval for effect estimates",
      "required": [
        "lower",
        "upper"
      ],
      "properties": {
        "level": {
          "type": "number",
          "minimum": 50,
          "maximum": 99.99,
          "default": 95,
          "description": "Confidence level as percentage (e.g., 95, 97.5, 99)"
        },
        "lower": {
          "type": "number",
          "description": "Lower bound of confidence interval"
        },
        "upper": {
          "type": "number",
          "description": "Upper bound of confidence interval"
        }
      }
<<<<<<< HEAD
    },
    "DataIntegrity": {
      "type": "object",
      "additionalProperties": false,
      "description": "Data integrity verification with multiple hash algorithms",
      "required": [
        "algorithm",
        "value"
      ],
      "properties": {
        "algorithm": {
          "type": "string",
          "enum": [
            "SHA-256",
            "SHA-512",
            "SHA-3-256",
            "SHA-3-512",
            "BLAKE2b",
            "SHA-1",
            "MD5",
            "CRC32"
          ],
          "description": "Cryptographic hash algorithm used"
        },
        "value": {
          "type": "string",
          "description": "Hex-encoded hash value"
        },
        "salt": {
          "type": "string",
          "description": "Optional salt value for enhanced security"
        },
        "verification_timestamp": {
          "type": "string",
          "format": "date-time",
          "description": "When the hash was computed or verified"
        },
        "verified_by": {
          "type": "string",
          "description": "System or person who verified the hash"
        },
        "multiple_hashes": {
          "type": "array",
          "items": {
            "type": "object",
            "required": [
              "algorithm",
              "value"
            ],
            "properties": {
              "algorithm": {
                "type": "string"
              },
              "value": {
                "type": "string"
              }
            }
          },
          "description": "Additional hash values using different algorithms for enhanced verification"
        }
      },
      "allOf": [
        {
          "if": {
            "properties": {
              "algorithm": {
                "const": "SHA-256"
              }
            }
          },
          "then": {
            "properties": {
              "value": {
                "pattern": "^[a-fA-F0-9]{64}$",
                "description": "SHA-256 hash must be 64 hex characters"
              }
            }
          }
        },
        {
          "if": {
            "properties": {
              "algorithm": {
                "const": "SHA-512"
              }
            }
          },
          "then": {
            "properties": {
              "value": {
                "pattern": "^[a-fA-F0-9]{128}$",
                "description": "SHA-512 hash must be 128 hex characters"
              }
            }
          }
        },
        {
          "if": {
            "properties": {
              "algorithm": {
                "const": "SHA-3-256"
              }
            }
          },
          "then": {
            "properties": {
              "value": {
                "pattern": "^[a-fA-F0-9]{64}$",
                "description": "SHA-3-256 hash must be 64 hex characters"
              }
            }
          }
        },
        {
          "if": {
            "properties": {
              "algorithm": {
                "const": "SHA-3-512"
              }
            }
          },
          "then": {
            "properties": {
              "value": {
                "pattern": "^[a-fA-F0-9]{128}$",
                "description": "SHA-3-512 hash must be 128 hex characters"
              }
            }
          }
        },
        {
          "if": {
            "properties": {
              "algorithm": {
                "const": "BLAKE2b"
              }
            }
          },
          "then": {
            "properties": {
              "value": {
                "pattern": "^[a-fA-F0-9]{128}$",
                "description": "BLAKE2b hash must be 128 hex characters"
              }
            }
          }
        },
        {
          "if": {
            "properties": {
              "algorithm": {
                "const": "SHA-1"
              }
            }
          },
          "then": {
            "properties": {
              "value": {
                "pattern": "^[a-fA-F0-9]{40}$",
                "description": "SHA-1 hash must be 40 hex characters"
              }
            }
          }
        },
        {
          "if": {
            "properties": {
              "algorithm": {
                "const": "MD5"
              }
            }
          },
          "then": {
            "properties": {
              "value": {
                "pattern": "^[a-fA-F0-9]{32}$",
                "description": "MD5 hash must be 32 hex characters"
              }
            }
          }
        },
        {
          "if": {
            "properties": {
              "algorithm": {
                "const": "CRC32"
              }
            }
          },
          "then": {
            "properties": {
              "value": {
                "pattern": "^[a-fA-F0-9]{8}$",
                "description": "CRC32 hash must be 8 hex characters"
              }
            }
          }
        }
      ]
    },
    "EmailAddress": {
      "type": "string",
      "format": "email",
      "pattern": "^[a-zA-Z0-9._%+-]+@[a-zA-Z0-9.-]+\\.[a-zA-Z]{2,}$",
      "description": "Valid email address for correspondence",
      "examples": [
        "researcher@university.edu",
        "corresponding.author@hospital.org"
      ]
=======
>>>>>>> d968dc39
    }
  }
}<|MERGE_RESOLUTION|>--- conflicted
+++ resolved
@@ -2338,141 +2338,6 @@
         }
       }
     },
-<<<<<<< HEAD
-=======
-    "Registration": {
-      "type": "object",
-      "additionalProperties": false,
-      "description": "Clinical trial or study registration information",
-      "properties": {
-        "registry": {
-          "type": "string",
-          "enum": [
-            "ClinicalTrials.gov",
-            "ISRCTN",
-            "EudraCT",
-            "EU-CTR",
-            "CTIS",
-            "ChiCTR",
-            "ANZCTR",
-            "UMIN-CTR",
-            "JPRN",
-            "PACTR",
-            "IRCT",
-            "DRKS",
-            "TCTR",
-            "SLCTR",
-            "RPCEC",
-            "REBEC",
-            "Other"
-          ],
-          "description": "Clinical trial registry (includes major international and regional registries)"
-        },
-        "identifier": {
-          "type": "string",
-          "description": "Registration identifier within the registry",
-          "examples": [
-            "NCT04123456",
-            "ISRCTN12345678",
-            "2020-001234-56",
-            "UMIN000012345"
-          ]
-        },
-        "url": {
-          "type": "string",
-          "format": "uri",
-          "description": "Direct URL to the registration record"
-        }
-      },
-      "allOf": [
-        {
-          "if": {
-            "properties": {
-              "registry": {
-                "const": "ClinicalTrials.gov"
-              }
-            }
-          },
-          "then": {
-            "properties": {
-              "identifier": {
-                "pattern": "^NCT\\d{8}$",
-                "description": "ClinicalTrials.gov identifier format: NCT followed by 8 digits"
-              }
-            }
-          }
-        },
-        {
-          "if": {
-            "properties": {
-              "registry": {
-                "const": "ISRCTN"
-              }
-            }
-          },
-          "then": {
-            "properties": {
-              "identifier": {
-                "pattern": "^ISRCTN\\d{8}$",
-                "description": "ISRCTN identifier format: ISRCTN followed by 8 digits"
-              }
-            }
-          }
-        },
-        {
-          "if": {
-            "properties": {
-              "registry": {
-                "const": "EudraCT"
-              }
-            }
-          },
-          "then": {
-            "properties": {
-              "identifier": {
-                "pattern": "^\\d{4}-\\d{6}-\\d{2}$",
-                "description": "EudraCT identifier format: YYYY-NNNNNN-NN"
-              }
-            }
-          }
-        },
-        {
-          "if": {
-            "properties": {
-              "registry": {
-                "const": "UMIN-CTR"
-              }
-            }
-          },
-          "then": {
-            "properties": {
-              "identifier": {
-                "pattern": "^UMIN\\d{9}$",
-                "description": "UMIN-CTR identifier format: UMIN followed by 9 digits"
-              }
-            }
-          }
-        },
-        {
-          "if": {
-            "properties": {
-              "registry": {
-                "const": "ChiCTR"
-              }
-            }
-          },
-          "then": {
-            "properties": {
-              "identifier": {
-                "pattern": "^ChiCTR\\d{10}$",
-                "description": "ChiCTR identifier format: ChiCTR followed by 10 digits"
-              }
-            }
-          }
-        }
-      ]
-    },
->>>>>>> d968dc39
     "RiskOfBias": {
       "type": "object",
       "additionalProperties": false,
@@ -2749,21 +2614,79 @@
         }
       ]
     },
-<<<<<<< HEAD
-    "ISO8601Duration": {
-      "$anchor": "duration",
-      "type": "string",
-      "pattern": "^P(?:(?:\\d+Y)?(?:\\d+M)?(?:\\d+W)?(?:\\d+D)?)?(?:T(?:\\d+H)?(?:\\d+M)?(?:\\d+(?:\\.\\d+)?S)?)?$",
-      "description": "Strict ISO 8601 duration (e.g., 'P30D', 'PT24H', 'P2W', 'P1Y2M3DT4H5M6S').",
-      "examples": [
-        "P30D",
-        "PT24H",
-        "P2W",
-        "P6M",
-        "P1Y",
-        "PT2H30M",
-        "P1Y2M3DT4H5M6.789S"
-      ]
+    "ContrastEffect": {
+      "type": "object",
+      "additionalProperties": false,
+      "description": "Statistical effect estimate with confidence interval",
+      "required": [
+        "type",
+        "point"
+      ],
+      "properties": {
+        "type": {
+          "type": "string",
+          "enum": [
+            "RR",
+            "IRR",
+            "OR",
+            "HR",
+            "MD",
+            "SMD",
+            "RD",
+            "RMST",
+            "Other"
+          ],
+          "description": "Type of effect measure (RR=Risk Ratio, OR=Odds Ratio, HR=Hazard Ratio, etc.)"
+        },
+        "point": {
+          "type": "number",
+          "description": "Point estimate of the effect"
+        },
+        "ci": {
+          "$ref": "#/$defs/EffectCI"
+        },
+        "credible_interval": {
+          "$ref": "#/$defs/BayesianInterval"
+        },
+        "p_value": {
+          "oneOf": [
+            {
+              "type": "number",
+              "minimum": 0,
+              "maximum": 1,
+              "description": "Exact p-value as a number"
+            },
+            {
+              "type": "string",
+              "pattern": "^(<|>|≤|≥)?\\s*0?\\.?\\d+(\\.\\d+)?$|^NS$|^n\\.?s\\.?$|^not significant$",
+              "description": "P-value as threshold string (e.g., '<0.001', '>0.05', 'NS')"
+            }
+          ],
+          "description": "Statistical significance p-value (number or threshold string as reported)"
+        },
+        "bayes_factor": {
+          "type": "number",
+          "minimum": 0,
+          "description": "Bayesian evidence ratio (BF10 or BF01)"
+        },
+        "posterior_probability": {
+          "type": "number",
+          "minimum": 0,
+          "maximum": 1,
+          "description": "Posterior probability of effect direction"
+        },
+        "favors": {
+          "type": "string",
+          "enum": [
+            "treatment_or_exposure",
+            "control_or_reference",
+            "neutral",
+            "unclear"
+          ],
+          "default": "neutral",
+          "description": "Which group the effect favors based on clinical interpretation"
+        }
+      }
     },
     "ParsedTable": {
       "type": "object",
@@ -2794,177 +2717,6 @@
           ]
         },
         "rows": {
-=======
-    "TruncationInfo": {
-      "type": "object",
-      "additionalProperties": false,
-      "properties": {
-        "value": {
-          "type": "boolean",
-          "default": false
-        },
-        "reason": {
-          "type": "string",
-          "enum": [
-            "token_limit",
-            "page_limit",
-            "timeout",
-            "other"
-          ]
-        }
-      }
-    },
-    "LanguageCode": {
-      "type": "string",
-      "pattern": "^[a-z]{2,3}(-[A-Z]{2})?(-[a-z]{2,8})*$",
-      "description": "BCP 47 language tag supporting language, region, and variants (e.g., 'en-US', 'zh-Hans-CN', 'ar-EG')",
-      "examples": [
-        "en",
-        "en-US",
-        "en-GB",
-        "nl",
-        "nl-NL",
-        "nl-BE",
-        "de-DE",
-        "fr-FR",
-        "es-ES",
-        "zh-Hans",
-        "zh-Hant",
-        "ar-EG",
-        "he-IL"
-      ]
-    },
-    "FigureSummary": {
-      "type": "object",
-      "additionalProperties": false,
-      "required": [
-        "figure_id",
-        "caption"
-      ],
-      "properties": {
-        "figure_id": {
-          "type": "string"
-        },
-        "caption": {
-          "type": "string"
-        },
-        "key_values": {
-          "type": "object",
-          "additionalProperties": {
-            "type": "number"
-          },
-          "default": {}
-        },
-        "page": {
-          "type": "integer",
-          "minimum": 1
-        },
-        "source": {
-          "$ref": "#/$defs/SourceRef"
-        }
-      }
-    },
-    "ISO8601Duration": {
-      "$anchor": "duration",
-      "type": "string",
-      "pattern": "^P(?:(?:\\d+Y)?(?:\\d+M)?(?:\\d+W)?(?:\\d+D)?)?(?:T(?:\\d+H)?(?:\\d+M)?(?:\\d+(?:\\.\\d+)?S)?)?$",
-      "description": "Strict ISO 8601 duration (e.g., 'P30D', 'PT24H', 'P2W', 'P1Y2M3DT4H5M6S').",
-      "examples": [
-        "P30D",
-        "PT24H",
-        "P2W",
-        "P6M",
-        "P1Y",
-        "PT2H30M",
-        "P1Y2M3DT4H5M6.789S"
-      ]
-    },
-    "SourceRef": {
-      "type": "object",
-      "additionalProperties": false,
-      "description": "Reference to a specific location within a document",
-      "properties": {
-        "anchor": {
-          "type": "string",
-          "description": "Free-text pointer like 'Table 2', 'Fig 1', or sentence quote"
-        },
-        "page": {
-          "type": "integer",
-          "minimum": 1,
-          "description": "Page number within the document"
-        },
-        "figure_id": {
-          "type": "string",
-          "description": "Identifier of a specific figure"
-        },
-        "table_id": {
-          "type": "string",
-          "description": "Identifier of a specific table"
-        }
-      }
-    },
-    "Metadata": {
-      "type": "object",
-      "additionalProperties": false,
-      "required": [
-        "title",
-        "journal"
-      ],
-      "properties": {
-        "title": {
-          "type": "string"
-        },
-        "journal": {
-          "type": "string"
-        },
-        "journal_abbrev": {
-          "type": "string"
-        },
-        "published_date": {
-          "type": "string",
-          "format": "date"
-        },
-        "published_date_precision": {
-          "type": "string",
-          "enum": [
-            "year",
-            "month",
-            "day"
-          ]
-        },
-        "volume": {
-          "type": "string"
-        },
-        "issue": {
-          "type": "string"
-        },
-        "pages": {
-          "type": "string"
-        },
-        "page_start": {
-          "type": "string"
-        },
-        "page_end": {
-          "type": "string"
-        },
-        "article_number": {
-          "type": "string"
-        },
-        "elocation_id": {
-          "type": "string"
-        },
-        "issn": {
-          "type": "string",
-          "pattern": "^\\d{4}-\\d{3}[\\dxX]$",
-          "description": "International Standard Serial Number (print version)"
-        },
-        "eissn": {
-          "type": "string",
-          "pattern": "^\\d{4}-\\d{3}[\\dxX]$",
-          "description": "Electronic International Standard Serial Number"
-        },
-        "authors": {
->>>>>>> d968dc39
           "type": "array",
           "items": {
             "type": "object",
@@ -2989,24 +2741,222 @@
         }
       }
     },
-    "TruncationInfo": {
-      "type": "object",
-      "additionalProperties": false,
-      "properties": {
-        "value": {
-          "type": "boolean",
-          "default": false
-        },
-        "reason": {
+    "Metadata": {
+      "type": "object",
+      "additionalProperties": false,
+      "required": [
+        "title",
+        "journal"
+      ],
+      "properties": {
+        "title": {
+          "type": "string"
+        },
+        "journal": {
+          "type": "string"
+        },
+        "journal_abbrev": {
+          "type": "string"
+        },
+        "published_date": {
+          "type": "string",
+          "format": "date"
+        },
+        "published_date_precision": {
           "type": "string",
           "enum": [
-            "token_limit",
-            "page_limit",
-            "timeout",
-            "other"
+            "year",
+            "month",
+            "day"
           ]
-        }
-      }
+        },
+        "volume": {
+          "type": "string"
+        },
+        "issue": {
+          "type": "string"
+        },
+        "pages": {
+          "type": "string"
+        },
+        "page_start": {
+          "type": "string"
+        },
+        "page_end": {
+          "type": "string"
+        },
+        "article_number": {
+          "type": "string"
+        },
+        "elocation_id": {
+          "type": "string"
+        },
+        "issn": {
+          "type": "string",
+          "pattern": "^\\d{4}-\\d{3}[\\dxX]$",
+          "description": "International Standard Serial Number (print version)"
+        },
+        "eissn": {
+          "type": "string",
+          "pattern": "^\\d{4}-\\d{3}[\\dxX]$",
+          "description": "Electronic International Standard Serial Number"
+        },
+        "authors": {
+          "type": "array",
+          "items": {
+            "$ref": "#/$defs/Author"
+          },
+          "default": []
+        },
+        "pmid": {
+          "type": "string",
+          "pattern": "^\\d{1,8}$"
+        },
+        "pmcid": {
+          "type": "string",
+          "pattern": "^PMC\\d+$"
+        },
+        "doi": {
+          "type": "string",
+          "pattern": "^10\\.\\d{4,}(\\.\\d+)?/[-._;()/:A-Za-z0-9\\[\\]]+$",
+          "description": "DOI with comprehensive character support including brackets and extended punctuation",
+          "examples": [
+            "10.1056/NEJMoa2001017",
+            "10.1002/(SICI)1097-0142(19960101)77:1<1::AID-CNCR1>3.0.CO;2-Z"
+          ]
+        },
+        "registration": {
+          "$ref": "#/$defs/Registration"
+        },
+        "protocol_ref": {
+          "type": "string"
+        },
+        "funding": {
+          "type": "string"
+        },
+        "conflict_of_interest": {
+          "type": "string"
+        },
+        "epub_ahead_of_print_date": {
+          "type": "string"
+        },
+        "vancouver_citation": {
+          "type": "string"
+        },
+        "vancouver_source": {
+          "$ref": "#/$defs/SourceRef"
+        },
+        "source": {
+          "$ref": "#/$defs/SourceRef"
+        },
+        "external_ids": {
+          "type": "array",
+          "items": {
+            "$ref": "#/$defs/ExternalId"
+          },
+          "default": []
+        },
+        "supplements": {
+          "type": "array",
+          "items": {
+            "$ref": "#/$defs/SupplementFile"
+          },
+          "default": []
+        },
+        "parsing_context": {
+          "$ref": "#/$defs/ParsingContext"
+        },
+        "content_hash_sha256": {
+          "type": "string",
+          "pattern": "^[a-fA-F0-9]{64}$",
+          "description": "SHA-256 hash van bronbestand of platte tekst (64-char hex)"
+        }
+      },
+      "dependentSchemas": {
+        "published_date_precision": {
+          "required": [
+            "published_date"
+          ],
+          "properties": {
+            "published_date_precision": {
+              "description": "Precision can only be specified if published_date is present"
+            }
+          }
+        },
+        "page_end": {
+          "required": [
+            "page_start"
+          ],
+          "properties": {
+            "page_end": {
+              "description": "End page requires start page to be specified"
+            }
+          }
+        },
+        "vancouver_source": {
+          "required": [
+            "vancouver_citation"
+          ],
+          "properties": {
+            "vancouver_source": {
+              "description": "Vancouver source reference requires vancouver_citation to be present"
+            }
+          }
+        }
+      },
+      "allOf": [
+        {
+          "if": {
+            "properties": {
+              "published_date_precision": {
+                "const": "day"
+              }
+            }
+          },
+          "then": {
+            "properties": {
+              "published_date": {
+                "pattern": "^\\d{4}-\\d{2}-\\d{2}$",
+                "description": "Day precision requires full date format YYYY-MM-DD"
+              }
+            }
+          }
+        },
+        {
+          "if": {
+            "properties": {
+              "published_date_precision": {
+                "const": "month"
+              }
+            }
+          },
+          "then": {
+            "properties": {
+              "published_date": {
+                "pattern": "^\\d{4}-\\d{2}(-\\d{2})?$",
+                "description": "Month precision allows YYYY-MM or YYYY-MM-DD format"
+              }
+            }
+          }
+        },
+        {
+          "if": {
+            "properties": {
+              "published_date_precision": {
+                "const": "year"
+              }
+            }
+          },
+          "then": {
+            "properties": {
+              "published_date": {
+                "pattern": "^\\d{4}(-\\d{2}(-\\d{2})?)?$",
+                "description": "Year precision allows YYYY, YYYY-MM, or YYYY-MM-DD format"
+              }
+            }
+          }
+        }
+      ]
     },
     "ExtractionWarning": {
       "type": "object",
@@ -3035,64 +2985,22 @@
         }
       }
     },
-    "Provenance": {
-      "type": "object",
-      "additionalProperties": false,
-      "properties": {
-        "extractor": {
-          "type": "string",
-          "description": "Person or system that performed extraction"
-        },
-        "method": {
+    "TruncationInfo": {
+      "type": "object",
+      "additionalProperties": false,
+      "properties": {
+        "value": {
+          "type": "boolean",
+          "default": false
+        },
+        "reason": {
           "type": "string",
           "enum": [
-            "human_double_entry",
-            "human_single",
-            "llm_assisted",
-            "rule_based",
-            "automated",
+            "token_limit",
+            "page_limit",
+            "timeout",
             "other"
-          ],
-          "description": "Extraction method used"
-        },
-        "confidence": {
-          "type": "number",
-          "minimum": 0,
-          "maximum": 1,
-          "description": "Extractor's confidence in the extraction"
-        },
-        "timestamp": {
-          "type": "string",
-          "format": "date-time",
-          "description": "When extraction was performed"
-        },
-        "transformation_notes": {
-          "type": "string",
-          "description": "Notes about data processing or transformation"
-        },
-        "consensus_status": {
-          "type": "string",
-          "enum": [
-            "agreement",
-            "disagreement",
-            "resolved",
-            "single_reviewer",
-            "not_applicable"
-          ],
-          "description": "Status of reviewer consensus (for double extraction)"
-        },
-        "reviewers": {
-          "type": "array",
-          "items": {
-            "type": "string"
-          },
-          "description": "List of reviewers involved in extraction"
-        },
-        "adjudication": {
-          "$ref": "#/$defs/Adjudication"
-        },
-        "source": {
-          "$ref": "#/$defs/SourceRef"
+          ]
         }
       }
     },
@@ -3252,420 +3160,6 @@
         }
       }
     },
-    "FigureSummary": {
-      "type": "object",
-      "additionalProperties": false,
-      "required": [
-        "figure_id",
-        "caption"
-      ],
-      "properties": {
-        "figure_id": {
-          "type": "string"
-        },
-        "caption": {
-          "type": "string"
-        },
-        "key_values": {
-          "type": "object",
-          "additionalProperties": {
-            "type": "number"
-          },
-          "default": {}
-        },
-        "page": {
-          "type": "integer",
-          "minimum": 1
-        },
-        "source": {
-          "$ref": "#/$defs/SourceRef"
-        }
-      }
-    },
-    "Metadata": {
-      "type": "object",
-      "additionalProperties": false,
-      "required": [
-        "title",
-        "journal"
-      ],
-      "properties": {
-        "title": {
-          "type": "string"
-        },
-        "journal": {
-          "type": "string"
-        },
-        "journal_abbrev": {
-          "type": "string"
-        },
-        "published_date": {
-          "type": "string",
-          "format": "date"
-        },
-        "published_date_precision": {
-          "type": "string",
-          "enum": [
-            "year",
-            "month",
-            "day"
-          ]
-        },
-        "volume": {
-          "type": "string"
-        },
-        "issue": {
-          "type": "string"
-        },
-        "pages": {
-          "type": "string"
-        },
-        "page_start": {
-          "type": "string"
-        },
-        "page_end": {
-          "type": "string"
-        },
-        "article_number": {
-          "type": "string"
-        },
-        "elocation_id": {
-          "type": "string"
-        },
-        "issn": {
-          "type": "string",
-          "pattern": "^\\d{4}-\\d{3}[\\dxX]$",
-          "description": "International Standard Serial Number (print version)"
-        },
-        "eissn": {
-          "type": "string",
-          "pattern": "^\\d{4}-\\d{3}[\\dxX]$",
-          "description": "Electronic International Standard Serial Number"
-        },
-        "authors": {
-          "type": "array",
-          "items": {
-            "$ref": "#/$defs/Author"
-          },
-          "default": []
-        },
-        "pmid": {
-          "type": "string",
-          "pattern": "^\\d{1,8}$"
-        },
-        "pmcid": {
-          "type": "string",
-          "pattern": "^PMC\\d+$"
-        },
-        "doi": {
-          "type": "string",
-          "pattern": "^10\\.\\d{4,}(\\.\\d+)?/[-._;()/:A-Za-z0-9\\[\\]]+$",
-          "description": "DOI with comprehensive character support including brackets and extended punctuation",
-          "examples": [
-            "10.1056/NEJMoa2001017",
-            "10.1002/(SICI)1097-0142(19960101)77:1<1::AID-CNCR1>3.0.CO;2-Z"
-          ]
-        },
-        "registration": {
-          "$ref": "#/$defs/Registration"
-        },
-        "protocol_ref": {
-          "type": "string"
-        },
-        "funding": {
-          "type": "string"
-        },
-        "conflict_of_interest": {
-          "type": "string"
-        },
-        "epub_ahead_of_print_date": {
-          "type": "string"
-        },
-        "vancouver_citation": {
-          "type": "string"
-        },
-        "vancouver_source": {
-          "$ref": "#/$defs/SourceRef"
-        },
-        "source": {
-          "$ref": "#/$defs/SourceRef"
-        },
-        "external_ids": {
-          "type": "array",
-          "items": {
-            "$ref": "#/$defs/ExternalId"
-          },
-          "default": []
-        },
-        "supplements": {
-          "type": "array",
-          "items": {
-            "$ref": "#/$defs/SupplementFile"
-          },
-          "default": []
-        },
-        "parsing_context": {
-          "$ref": "#/$defs/ParsingContext"
-        },
-        "content_hash_sha256": {
-          "type": "string",
-          "pattern": "^[a-fA-F0-9]{64}$",
-          "description": "SHA-256 hash van bronbestand of platte tekst (64-char hex)"
-        }
-      },
-      "dependentSchemas": {
-        "published_date_precision": {
-          "required": [
-            "published_date"
-          ],
-          "properties": {
-            "published_date_precision": {
-              "description": "Precision can only be specified if published_date is present"
-            }
-          }
-        },
-        "page_end": {
-          "required": [
-            "page_start"
-          ],
-          "properties": {
-            "page_end": {
-              "description": "End page requires start page to be specified"
-            }
-          }
-        },
-        "vancouver_source": {
-          "required": [
-            "vancouver_citation"
-          ],
-          "properties": {
-            "vancouver_source": {
-              "description": "Vancouver source reference requires vancouver_citation to be present"
-            }
-          }
-        }
-      },
-      "allOf": [
-        {
-          "if": {
-            "properties": {
-              "published_date_precision": {
-                "const": "day"
-              }
-            }
-          },
-          "then": {
-            "properties": {
-              "published_date": {
-                "pattern": "^\\d{4}-\\d{2}-\\d{2}$",
-                "description": "Day precision requires full date format YYYY-MM-DD"
-              }
-            }
-          }
-        },
-        {
-          "if": {
-            "properties": {
-              "published_date_precision": {
-                "const": "month"
-              }
-            }
-          },
-          "then": {
-            "properties": {
-              "published_date": {
-                "pattern": "^\\d{4}-\\d{2}(-\\d{2})?$",
-                "description": "Month precision allows YYYY-MM or YYYY-MM-DD format"
-              }
-            }
-          }
-        },
-        {
-          "if": {
-            "properties": {
-              "published_date_precision": {
-                "const": "year"
-              }
-            }
-          },
-          "then": {
-            "properties": {
-              "published_date": {
-                "pattern": "^\\d{4}(-\\d{2}(-\\d{2})?)?$",
-                "description": "Year precision allows YYYY, YYYY-MM, or YYYY-MM-DD format"
-              }
-            }
-          }
-        }
-      ]
-    },
-    "ParsingContext": {
-      "type": "object",
-      "additionalProperties": false,
-      "required": [
-        "parser_name",
-        "parsing_timestamp"
-      ],
-      "properties": {
-        "parser_name": {
-          "type": "string",
-          "description": "Name of the parsing tool/library used"
-        },
-        "parser_version": {
-          "type": "string",
-          "description": "Version of the parsing tool"
-        },
-        "parsing_timestamp": {
-          "type": "string",
-          "format": "date-time",
-          "description": "When parsing was performed"
-        },
-        "language_detected": {
-          "$ref": "#/$defs/LanguageCode",
-          "description": "Detected language of the document"
-        },
-        "ocr_engine": {
-          "type": "string",
-          "description": "OCR engine used (if applicable)"
-        },
-        "ocr_quality_score": {
-          "type": "number",
-          "minimum": 0,
-          "maximum": 1,
-          "description": "Overall OCR quality assessment"
-        },
-        "pdf_producer": {
-          "type": "string",
-          "description": "Software that generated the PDF"
-        },
-        "page_count": {
-          "type": "integer",
-          "minimum": 1,
-          "description": "Total pages in document"
-        },
-        "sections_detected": {
-          "type": "array",
-          "items": {
-            "type": "string"
-          },
-          "default": [],
-          "description": "Document sections automatically detected"
-        },
-        "parsing_warnings": {
-          "type": "array",
-          "items": {
-            "type": "string"
-          },
-          "default": [],
-          "description": "Warnings encountered during parsing"
-        },
-        "ai_processing": {
-          "$ref": "#/$defs/AIProcessingMetadata"
-        }
-      }
-    },
-    "ExtractionWarning": {
-      "type": "object",
-      "additionalProperties": false,
-      "required": [
-        "code",
-        "message"
-      ],
-      "properties": {
-        "code": {
-          "type": "string",
-          "enum": [
-            "TABLE_PARSE_FAIL",
-            "AMBIGUOUS_UNIT",
-            "CI_PARSE_FAIL",
-            "MISSING_ARM_ID",
-            "MISSING_GROUP_ID",
-            "OTHER"
-          ]
-        },
-        "message": {
-          "type": "string"
-        },
-        "source": {
-          "$ref": "#/$defs/SourceRef"
-        }
-      }
-    },
-    "ContrastEffect": {
-      "type": "object",
-      "additionalProperties": false,
-      "description": "Statistical effect estimate with confidence interval",
-      "required": [
-        "type",
-        "point"
-      ],
-      "properties": {
-        "type": {
-          "type": "string",
-          "enum": [
-            "RR",
-            "IRR",
-            "OR",
-            "HR",
-            "MD",
-            "SMD",
-            "RD",
-            "RMST",
-            "Other"
-          ],
-          "description": "Type of effect measure (RR=Risk Ratio, OR=Odds Ratio, HR=Hazard Ratio, etc.)"
-        },
-        "point": {
-          "type": "number",
-          "description": "Point estimate of the effect"
-        },
-        "ci": {
-          "$ref": "#/$defs/EffectCI"
-        },
-        "credible_interval": {
-          "$ref": "#/$defs/BayesianInterval"
-        },
-        "p_value": {
-          "oneOf": [
-            {
-              "type": "number",
-              "minimum": 0,
-              "maximum": 1,
-              "description": "Exact p-value as a number"
-            },
-            {
-              "type": "string",
-              "pattern": "^(<|>|≤|≥)?\\s*0?\\.?\\d+(\\.\\d+)?$|^NS$|^n\\.?s\\.?$|^not significant$",
-              "description": "P-value as threshold string (e.g., '<0.001', '>0.05', 'NS')"
-            }
-          ],
-          "description": "Statistical significance p-value (number or threshold string as reported)"
-        },
-        "bayes_factor": {
-          "type": "number",
-          "minimum": 0,
-          "description": "Bayesian evidence ratio (BF10 or BF01)"
-        },
-        "posterior_probability": {
-          "type": "number",
-          "minimum": 0,
-          "maximum": 1,
-          "description": "Posterior probability of effect direction"
-        },
-        "favors": {
-          "type": "string",
-          "enum": [
-            "treatment_or_exposure",
-            "control_or_reference",
-            "neutral",
-            "unclear"
-          ],
-          "default": "neutral",
-          "description": "Which group the effect favors based on clinical interpretation"
-        }
-      }
-    },
-<<<<<<< HEAD
     "LanguageCode": {
       "type": "string",
       "pattern": "^[a-z]{2,3}(-[A-Z]{2})?(-[a-z]{2,8})*$",
@@ -3686,6 +3180,168 @@
         "he-IL"
       ]
     },
+    "EffectCI": {
+      "type": "object",
+      "additionalProperties": false,
+      "description": "Confidence interval for effect estimates",
+      "required": [
+        "lower",
+        "upper"
+      ],
+      "properties": {
+        "level": {
+          "type": "number",
+          "minimum": 50,
+          "maximum": 99.99,
+          "default": 95,
+          "description": "Confidence level as percentage (e.g., 95, 97.5, 99)"
+        },
+        "lower": {
+          "type": "number",
+          "description": "Lower bound of confidence interval"
+        },
+        "upper": {
+          "type": "number",
+          "description": "Upper bound of confidence interval"
+        }
+      }
+    },
+    "FigureSummary": {
+      "type": "object",
+      "additionalProperties": false,
+      "required": [
+        "figure_id",
+        "caption"
+      ],
+      "properties": {
+        "figure_id": {
+          "type": "string"
+        },
+        "caption": {
+          "type": "string"
+        },
+        "key_values": {
+          "type": "object",
+          "additionalProperties": {
+            "type": "number"
+          },
+          "default": {}
+        },
+        "page": {
+          "type": "integer",
+          "minimum": 1
+        },
+        "source": {
+          "$ref": "#/$defs/SourceRef"
+        }
+      }
+    },
+    "ISO8601Duration": {
+      "$anchor": "duration",
+      "type": "string",
+      "pattern": "^P(?:(?:\\d+Y)?(?:\\d+M)?(?:\\d+W)?(?:\\d+D)?)?(?:T(?:\\d+H)?(?:\\d+M)?(?:\\d+(?:\\.\\d+)?S)?)?$",
+      "description": "Strict ISO 8601 duration (e.g., 'P30D', 'PT24H', 'P2W', 'P1Y2M3DT4H5M6S').",
+      "examples": [
+        "P30D",
+        "PT24H",
+        "P2W",
+        "P6M",
+        "P1Y",
+        "PT2H30M",
+        "P1Y2M3DT4H5M6.789S"
+      ]
+    },
+    "Provenance": {
+      "type": "object",
+      "additionalProperties": false,
+      "properties": {
+        "extractor": {
+          "type": "string",
+          "description": "Person or system that performed extraction"
+        },
+        "method": {
+          "type": "string",
+          "enum": [
+            "human_double_entry",
+            "human_single",
+            "llm_assisted",
+            "rule_based",
+            "automated",
+            "other"
+          ],
+          "description": "Extraction method used"
+        },
+        "confidence": {
+          "type": "number",
+          "minimum": 0,
+          "maximum": 1,
+          "description": "Extractor's confidence in the extraction"
+        },
+        "timestamp": {
+          "type": "string",
+          "format": "date-time",
+          "description": "When extraction was performed"
+        },
+        "transformation_notes": {
+          "type": "string",
+          "description": "Notes about data processing or transformation"
+        },
+        "consensus_status": {
+          "type": "string",
+          "enum": [
+            "agreement",
+            "disagreement",
+            "resolved",
+            "single_reviewer",
+            "not_applicable"
+          ],
+          "description": "Status of reviewer consensus (for double extraction)"
+        },
+        "reviewers": {
+          "type": "array",
+          "items": {
+            "type": "string"
+          },
+          "description": "List of reviewers involved in extraction"
+        },
+        "adjudication": {
+          "$ref": "#/$defs/Adjudication"
+        },
+        "source": {
+          "$ref": "#/$defs/SourceRef"
+        }
+      }
+    },
+    "BayesianInterval": {
+      "type": "object",
+      "additionalProperties": false,
+      "description": "Bayesian credible interval",
+      "required": [
+        "lower",
+        "upper",
+        "credibility"
+      ],
+      "properties": {
+        "lower": {
+          "type": "number",
+          "description": "Lower bound of credible interval"
+        },
+        "upper": {
+          "type": "number",
+          "description": "Upper bound of credible interval"
+        },
+        "credibility": {
+          "type": "number",
+          "minimum": 0,
+          "maximum": 1,
+          "description": "Credibility level (e.g., 0.95 for 95% CrI)"
+        },
+        "hdi": {
+          "type": "boolean",
+          "description": "Whether this is a Highest Density Interval"
+        }
+      }
+    },
     "ParsingContext": {
       "type": "object",
       "additionalProperties": false,
@@ -3748,106 +3404,6 @@
         },
         "ai_processing": {
           "$ref": "#/$defs/AIProcessingMetadata"
-=======
-    "ParsedTable": {
-      "type": "object",
-      "additionalProperties": false,
-      "required": [
-        "table_id",
-        "title"
-      ],
-      "properties": {
-        "table_id": {
-          "type": "string"
-        },
-        "title": {
-          "type": "string"
-        },
-        "page": {
-          "type": "integer",
-          "minimum": 1
-        },
-        "type": {
-          "type": "string",
-          "enum": [
-            "baseline",
-            "outcomes",
-            "harms",
-            "methods",
-            "other"
-          ]
-        },
-        "rows": {
-          "type": "array",
-          "items": {
-            "type": "object",
-            "additionalProperties": false,
-            "required": [
-              "cells"
-            ],
-            "properties": {
-              "cells": {
-                "type": "array",
-                "minItems": 1,
-                "items": {
-                  "type": "string"
-                }
-              }
-            }
-          },
-          "default": []
-        },
-        "source": {
-          "$ref": "#/$defs/SourceRef"
-        }
-      }
-    },
-    "Author": {
-      "type": "object",
-      "additionalProperties": false,
-      "description": "Author information for academic publications",
-      "required": [
-        "last_name"
-      ],
-      "properties": {
-        "last_name": {
-          "type": "string",
-          "description": "Author's family name"
-        },
-        "initials": {
-          "type": "string",
-          "description": "Author's first/middle name initials"
-        },
-        "given_names": {
-          "type": "string",
-          "description": "Author's full first and middle names"
-        },
-        "orcid": {
-          "type": "string",
-          "pattern": "^(https://orcid\\.org/)?0000-00(0[2-9]|[1-9]\\d)-\\d{4}-\\d{3}[\\dX]$",
-          "description": "ORCID identifier with checksum validation (optionally with URL prefix)",
-          "examples": [
-            "0000-0002-1825-0097",
-            "https://orcid.org/0000-0002-1825-0097"
-          ]
-        },
-        "affiliations": {
-          "type": "array",
-          "items": {
-            "type": "string"
-          },
-          "default": [],
-          "description": "Author's institutional affiliations"
-        },
-        "corresponding": {
-          "type": "boolean",
-          "default": false,
-          "description": "Whether this author is the corresponding author"
-        },
-        "email": {
-          "$ref": "#/$defs/EmailAddress",
-          "description": "Contact email address (typically for corresponding authors)"
->>>>>>> d968dc39
         }
       }
     },
@@ -3867,55 +3423,6 @@
         }
       }
     },
-    "Author": {
-      "type": "object",
-      "additionalProperties": false,
-      "description": "Author information for academic publications",
-      "required": [
-        "last_name"
-      ],
-      "properties": {
-        "last_name": {
-          "type": "string",
-          "description": "Author's family name"
-        },
-        "initials": {
-          "type": "string",
-          "description": "Author's first/middle name initials"
-        },
-        "given_names": {
-          "type": "string",
-          "description": "Author's full first and middle names"
-        },
-        "orcid": {
-          "type": "string",
-          "pattern": "^(https://orcid\\.org/)?0000-00(0[2-9]|[1-9]\\d)-\\d{4}-\\d{3}[\\dX]$",
-          "description": "ORCID identifier with checksum validation (optionally with URL prefix)",
-          "examples": [
-            "0000-0002-1825-0097",
-            "https://orcid.org/0000-0002-1825-0097"
-          ]
-        },
-        "affiliations": {
-          "type": "array",
-          "items": {
-            "type": "string"
-          },
-          "default": [],
-          "description": "Author's institutional affiliations"
-        },
-        "corresponding": {
-          "type": "boolean",
-          "default": false,
-          "description": "Whether this author is the corresponding author"
-        },
-        "email": {
-          "$ref": "#/$defs/EmailAddress",
-          "description": "Contact email address (typically for corresponding authors)"
-        }
-      }
-    },
-<<<<<<< HEAD
     "ExternalId": {
       "type": "object",
       "additionalProperties": false,
@@ -3961,7 +3468,102 @@
             "10.1101/2023.01.01.123456",
             "978-0-123456-78-9"
           ]
-=======
+        },
+        "url": {
+          "type": "string",
+          "format": "uri",
+          "description": "Optional direct URL to the external resource"
+        },
+        "version": {
+          "type": "string",
+          "description": "Version number for preprints or versioned documents"
+        }
+      },
+      "allOf": [
+        {
+          "if": {
+            "properties": {
+              "source": {
+                "const": "arXiv"
+              }
+            }
+          },
+          "then": {
+            "properties": {
+              "id": {
+                "pattern": "^(\\d{4}\\.\\d{4,5}|[a-z-]+/\\d{7})$",
+                "description": "arXiv identifier (new: YYMM.NNNN or old: subject-class/YYMMnnn)"
+              }
+            }
+          }
+        },
+        {
+          "if": {
+            "properties": {
+              "source": {
+                "const": "ISBN"
+              }
+            }
+          },
+          "then": {
+            "properties": {
+              "id": {
+                "pattern": "^(?:978|979)[0-9]{10}$|^[0-9]{9}[0-9X]$",
+                "description": "ISBN-10 or ISBN-13 format"
+              }
+            }
+          }
+        }
+      ]
+    },
+    "Author": {
+      "type": "object",
+      "additionalProperties": false,
+      "description": "Author information for academic publications",
+      "required": [
+        "last_name"
+      ],
+      "properties": {
+        "last_name": {
+          "type": "string",
+          "description": "Author's family name"
+        },
+        "initials": {
+          "type": "string",
+          "description": "Author's first/middle name initials"
+        },
+        "given_names": {
+          "type": "string",
+          "description": "Author's full first and middle names"
+        },
+        "orcid": {
+          "type": "string",
+          "pattern": "^(https://orcid\\.org/)?0000-00(0[2-9]|[1-9]\\d)-\\d{4}-\\d{3}[\\dX]$",
+          "description": "ORCID identifier with checksum validation (optionally with URL prefix)",
+          "examples": [
+            "0000-0002-1825-0097",
+            "https://orcid.org/0000-0002-1825-0097"
+          ]
+        },
+        "affiliations": {
+          "type": "array",
+          "items": {
+            "type": "string"
+          },
+          "default": [],
+          "description": "Author's institutional affiliations"
+        },
+        "corresponding": {
+          "type": "boolean",
+          "default": false,
+          "description": "Whether this author is the corresponding author"
+        },
+        "email": {
+          "$ref": "#/$defs/EmailAddress",
+          "description": "Contact email address (typically for corresponding authors)"
+        }
+      }
+    },
     "SupplementFile": {
       "type": "object",
       "additionalProperties": false,
@@ -3996,452 +3598,9 @@
         }
       }
     },
-    "BayesianInterval": {
-      "type": "object",
-      "additionalProperties": false,
-      "description": "Bayesian credible interval",
-      "required": [
-        "lower",
-        "upper",
-        "credibility"
-      ],
-      "properties": {
-        "lower": {
-          "type": "number",
-          "description": "Lower bound of credible interval"
-        },
-        "upper": {
-          "type": "number",
-          "description": "Upper bound of credible interval"
-        },
-        "credibility": {
-          "type": "number",
-          "minimum": 0,
-          "maximum": 1,
-          "description": "Credibility level (e.g., 0.95 for 95% CrI)"
-        },
-        "hdi": {
-          "type": "boolean",
-          "description": "Whether this is a Highest Density Interval"
-        }
-      }
-    },
-    "DataIntegrity": {
-      "type": "object",
-      "additionalProperties": false,
-      "description": "Data integrity verification with multiple hash algorithms",
-      "required": [
-        "algorithm",
-        "value"
-      ],
-      "properties": {
-        "algorithm": {
-          "type": "string",
-          "enum": [
-            "SHA-256",
-            "SHA-512",
-            "SHA-3-256",
-            "SHA-3-512",
-            "BLAKE2b",
-            "SHA-1",
-            "MD5",
-            "CRC32"
-          ],
-          "description": "Cryptographic hash algorithm used"
-        },
-        "value": {
-          "type": "string",
-          "description": "Hex-encoded hash value"
->>>>>>> d968dc39
-        },
-        "salt": {
-          "type": "string",
-<<<<<<< HEAD
-          "format": "uri",
-          "description": "Optional direct URL to the external resource"
-        },
-        "version": {
-          "type": "string",
-          "description": "Version number for preprints or versioned documents"
-=======
-          "description": "Optional salt value for enhanced security"
-        },
-        "verification_timestamp": {
-          "type": "string",
-          "format": "date-time",
-          "description": "When the hash was computed or verified"
-        },
-        "verified_by": {
-          "type": "string",
-          "description": "System or person who verified the hash"
-        },
-        "multiple_hashes": {
-          "type": "array",
-          "items": {
-            "type": "object",
-            "required": [
-              "algorithm",
-              "value"
-            ],
-            "properties": {
-              "algorithm": {
-                "type": "string"
-              },
-              "value": {
-                "type": "string"
-              }
-            }
-          },
-          "description": "Additional hash values using different algorithms for enhanced verification"
->>>>>>> d968dc39
-        }
-      },
-      "allOf": [
-        {
-          "if": {
-            "properties": {
-<<<<<<< HEAD
-              "source": {
-                "const": "arXiv"
-=======
-              "algorithm": {
-                "const": "SHA-256"
-              }
-            }
-          },
-          "then": {
-            "properties": {
-              "value": {
-                "pattern": "^[a-fA-F0-9]{64}$",
-                "description": "SHA-256 hash must be 64 hex characters"
-              }
-            }
-          }
-        },
-        {
-          "if": {
-            "properties": {
-              "algorithm": {
-                "const": "SHA-512"
-              }
-            }
-          },
-          "then": {
-            "properties": {
-              "value": {
-                "pattern": "^[a-fA-F0-9]{128}$",
-                "description": "SHA-512 hash must be 128 hex characters"
-              }
-            }
-          }
-        },
-        {
-          "if": {
-            "properties": {
-              "algorithm": {
-                "const": "SHA-3-256"
-              }
-            }
-          },
-          "then": {
-            "properties": {
-              "value": {
-                "pattern": "^[a-fA-F0-9]{64}$",
-                "description": "SHA-3-256 hash must be 64 hex characters"
-              }
-            }
-          }
-        },
-        {
-          "if": {
-            "properties": {
-              "algorithm": {
-                "const": "SHA-3-512"
->>>>>>> d968dc39
-              }
-            }
-          },
-          "then": {
-            "properties": {
-<<<<<<< HEAD
-              "id": {
-                "pattern": "^(\\d{4}\\.\\d{4,5}|[a-z-]+/\\d{7})$",
-                "description": "arXiv identifier (new: YYMM.NNNN or old: subject-class/YYMMnnn)"
-=======
-              "value": {
-                "pattern": "^[a-fA-F0-9]{128}$",
-                "description": "SHA-3-512 hash must be 128 hex characters"
->>>>>>> d968dc39
-              }
-            }
-          }
-        },
-        {
-          "if": {
-            "properties": {
-<<<<<<< HEAD
-              "source": {
-                "const": "ISBN"
-=======
-              "algorithm": {
-                "const": "BLAKE2b"
->>>>>>> d968dc39
-              }
-            }
-          },
-          "then": {
-            "properties": {
-<<<<<<< HEAD
-              "id": {
-                "pattern": "^(?:978|979)[0-9]{10}$|^[0-9]{9}[0-9X]$",
-                "description": "ISBN-10 or ISBN-13 format"
-              }
-            }
-          }
-        }
-      ]
-    },
-    "BayesianInterval": {
-      "type": "object",
-      "additionalProperties": false,
-      "description": "Bayesian credible interval",
-      "required": [
-        "lower",
-        "upper",
-        "credibility"
-      ],
-      "properties": {
-        "lower": {
-          "type": "number",
-          "description": "Lower bound of credible interval"
-        },
-        "upper": {
-          "type": "number",
-          "description": "Upper bound of credible interval"
-        },
-        "credibility": {
-          "type": "number",
-          "minimum": 0,
-          "maximum": 1,
-          "description": "Credibility level (e.g., 0.95 for 95% CrI)"
-        },
-        "hdi": {
-          "type": "boolean",
-          "description": "Whether this is a Highest Density Interval"
-=======
-              "value": {
-                "pattern": "^[a-fA-F0-9]{128}$",
-                "description": "BLAKE2b hash must be 128 hex characters"
-              }
-            }
-          }
-        },
-        {
-          "if": {
-            "properties": {
-              "algorithm": {
-                "const": "SHA-1"
-              }
-            }
-          },
-          "then": {
-            "properties": {
-              "value": {
-                "pattern": "^[a-fA-F0-9]{40}$",
-                "description": "SHA-1 hash must be 40 hex characters"
-              }
-            }
-          }
-        },
-        {
-          "if": {
-            "properties": {
-              "algorithm": {
-                "const": "MD5"
-              }
-            }
-          },
-          "then": {
-            "properties": {
-              "value": {
-                "pattern": "^[a-fA-F0-9]{32}$",
-                "description": "MD5 hash must be 32 hex characters"
-              }
-            }
-          }
-        },
-        {
-          "if": {
-            "properties": {
-              "algorithm": {
-                "const": "CRC32"
-              }
-            }
-          },
-          "then": {
-            "properties": {
-              "value": {
-                "pattern": "^[a-fA-F0-9]{8}$",
-                "description": "CRC32 hash must be 8 hex characters"
-              }
-            }
-          }
-        }
-      ]
-    },
-    "Adjudication": {
-      "type": "object",
-      "additionalProperties": false,
-      "properties": {
-        "needed": {
-          "type": "boolean",
-          "default": false
-        },
-        "adjudicator": {
-          "type": "string"
-        },
-        "notes": {
-          "type": "string"
-        }
-      }
-    },
-    "ExternalId": {
-      "type": "object",
-      "additionalProperties": false,
-      "required": [
-        "source",
-        "id"
-      ],
-      "properties": {
-        "source": {
-          "type": "string",
-          "enum": [
-            "PMID",
-            "PMCID",
-            "DOI",
-            "NCT",
-            "ISRCTN",
-            "EudraCT",
-            "EU-CTR",
-            "CTIS",
-            "UMIN",
-            "JPRN",
-            "DRKS",
-            "ChiCTR",
-            "ANZCTR",
-            "arXiv",
-            "bioRxiv",
-            "medRxiv",
-            "PubPeer",
-            "ISBN",
-            "ISSN",
-            "Handle",
-            "URN",
-            "Other"
-          ],
-          "description": "External identifier source system including preprint servers and academic publishers"
-        },
-        "id": {
-          "type": "string",
-          "description": "Identifier value within the source system",
-          "examples": [
-            "1234.5678",
-            "2023.01.001",
-            "10.1101/2023.01.01.123456",
-            "978-0-123456-78-9"
-          ]
-        },
-        "url": {
-          "type": "string",
-          "format": "uri",
-          "description": "Optional direct URL to the external resource"
-        },
-        "version": {
-          "type": "string",
-          "description": "Version number for preprints or versioned documents"
-        }
-      },
-      "allOf": [
-        {
-          "if": {
-            "properties": {
-              "source": {
-                "const": "arXiv"
-              }
-            }
-          },
-          "then": {
-            "properties": {
-              "id": {
-                "pattern": "^(\\d{4}\\.\\d{4,5}|[a-z-]+/\\d{7})$",
-                "description": "arXiv identifier (new: YYMM.NNNN or old: subject-class/YYMMnnn)"
-              }
-            }
-          }
-        },
-        {
-          "if": {
-            "properties": {
-              "source": {
-                "const": "ISBN"
-              }
-            }
-          },
-          "then": {
-            "properties": {
-              "id": {
-                "pattern": "^(?:978|979)[0-9]{10}$|^[0-9]{9}[0-9X]$",
-                "description": "ISBN-10 or ISBN-13 format"
-              }
-            }
-          }
->>>>>>> d968dc39
-        }
-      ]
-    },
-<<<<<<< HEAD
-    "SupplementFile": {
-      "type": "object",
-      "additionalProperties": false,
-      "required": [
-        "label"
-      ],
-      "properties": {
-        "label": {
-          "type": "string"
-        },
-        "filename": {
-          "type": "string"
-        },
-        "url": {
-          "type": "string",
-          "format": "uri"
-        },
-        "doi": {
-          "type": "string",
-          "pattern": "^10\\.\\d{4,9}/[-._;()/:A-Za-z0-9]+$"
-        },
-        "content_type": {
-          "type": "string"
-        },
-        "file_size": {
-          "type": "integer",
-          "minimum": 0,
-          "description": "File size in bytes"
-        },
-        "checksum": {
-          "$ref": "#/$defs/DataIntegrity"
-        }
-      }
-    },
     "AIProcessingMetadata": {
       "type": "object",
       "additionalProperties": false,
-=======
-    "AIProcessingMetadata": {
-      "type": "object",
-      "additionalProperties": false,
->>>>>>> d968dc39
       "description": "Metadata for AI/ML processing and bias detection",
       "properties": {
         "model_info": {
@@ -4727,43 +3886,6 @@
         }
       }
     },
-    "EmailAddress": {
-      "type": "string",
-      "format": "email",
-      "pattern": "^[a-zA-Z0-9._%+-]+@[a-zA-Z0-9.-]+\\.[a-zA-Z]{2,}$",
-      "description": "Valid email address for correspondence",
-      "examples": [
-        "researcher@university.edu",
-        "corresponding.author@hospital.org"
-      ]
-    },
-    "EffectCI": {
-      "type": "object",
-      "additionalProperties": false,
-      "description": "Confidence interval for effect estimates",
-      "required": [
-        "lower",
-        "upper"
-      ],
-      "properties": {
-        "level": {
-          "type": "number",
-          "minimum": 50,
-          "maximum": 99.99,
-          "default": 95,
-          "description": "Confidence level as percentage (e.g., 95, 97.5, 99)"
-        },
-        "lower": {
-          "type": "number",
-          "description": "Lower bound of confidence interval"
-        },
-        "upper": {
-          "type": "number",
-          "description": "Upper bound of confidence interval"
-        }
-      }
-<<<<<<< HEAD
-    },
     "DataIntegrity": {
       "type": "object",
       "additionalProperties": false,
@@ -4972,8 +4094,6 @@
         "researcher@university.edu",
         "corresponding.author@hospital.org"
       ]
-=======
->>>>>>> d968dc39
     }
   }
 }