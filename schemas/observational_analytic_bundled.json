{
  "$schema": "https://json-schema.org/draft/2020-12/schema",
  "$id": "observational_analytic.schema.json",
  "title": "Observational Analytic Study Extraction",
  "type": "object",
  "additionalProperties": false,
  "required": [
    "schema_version",
    "metadata",
    "study_design",
    "population",
    "exposures",
    "outcomes",
    "results"
  ],
  "properties": {
    "schema_version": {
      "type": "string",
      "pattern": "^v\\d+\\.\\d+(\\.\\d+)?$",
      "description": "Semantic-like version tag, e.g. v1.0 or v1.2.3"
    },
    "document": {
      "type": "object",
      "additionalProperties": false,
      "required": [
        "filename",
        "page_count"
      ],
      "properties": {
        "filename": {
          "type": "string"
        },
        "content_type": {
          "type": "string",
          "enum": [
            "application/pdf"
          ],
          "default": "application/pdf"
        },
        "size_bytes": {
          "type": "integer",
          "minimum": 0
        },
        "page_count": {
          "type": "integer",
          "minimum": 1
        }
      }
    },
    "study_id": {
      "type": "string",
      "pattern": "^[A-Za-z0-9._-]+$",
      "description": "Internal opaque ID for this study/article"
    },
    "external_ids": {
      "type": "array",
      "items": {
        "$ref": "#/$defs/ExternalId"
      },
      "default": []
    },
    "generator": {
      "type": "object",
      "additionalProperties": false,
      "required": [
        "name",
        "model",
        "timestamp"
      ],
      "properties": {
        "name": {
          "type": "string"
        },
        "model": {
          "type": "string"
        },
        "temperature": {
          "type": "number"
        },
        "timestamp": {
          "type": "string",
          "format": "date-time"
        }
      }
    },
    "language": {
      "$ref": "#/$defs/LanguageCode"
    },
    "metadata": {
      "$ref": "#/$defs/Metadata"
    },
    "study_design": {
      "$ref": "#/$defs/StudyDesign"
    },
    "population": {
      "$ref": "#/$defs/Population"
    },
    "exposures": {
      "type": "array",
      "description": "Exposure variables assessed in the study.",
      "items": {
        "$ref": "#/$defs/Exposure"
      },
      "minItems": 1
    },
    "groups": {
      "type": "array",
      "description": "Optional derived groups (e.g., exposed/unexposed, categories).",
      "items": {
        "$ref": "#/$defs/Group"
      },
      "default": []
    },
    "comparisons": {
      "type": "array",
      "description": "Contrasts to estimate effects (between groups or exposure levels).",
      "items": {
        "$ref": "#/$defs/Comparison"
      },
      "default": []
    },
    "outcomes": {
      "type": "array",
      "items": {
        "$ref": "#/$defs/Outcome"
      },
      "minItems": 1,
      "uniqueItems": false
    },
    "results": {
      "$ref": "#/$defs/Results"
    },
    "subgroup_analyses": {
      "type": "array",
      "items": {
        "$ref": "#/$defs/SubgroupAnalysisObs"
      },
      "default": []
    },
    "analysis_plan_registered": {
      "type": "string",
      "description": "Link/registratie van vooraf gespecificeerd analyseplan (indien aanwezig)"
    },
    "causal_dag": {
      "type": "object",
      "description": "Directed Acyclic Graph (DAG) for causal assumptions",
      "properties": {
        "provided": {
          "type": "boolean"
        },
        "dag_figure_source": {
          "$ref": "#/$defs/SourceRef"
        },
        "nodes": {
          "type": "array",
          "items": {
            "type": "string"
          },
          "description": "All variables in DAG"
        },
        "edges": {
          "type": "array",
          "items": {
            "type": "object",
            "properties": {
              "from": {
                "type": "string"
              },
              "to": {
                "type": "string"
              },
              "edge_type": {
                "type": "string",
                "enum": [
                  "direct_causal",
                  "confounding",
                  "mediation",
                  "selection"
                ]
              }
            },
            "additionalProperties": false
          }
        },
        "backdoor_paths": {
          "type": "array",
          "items": {
            "type": "string"
          },
          "description": "Identified backdoor paths from exposure to outcome"
        },
        "minimal_adjustment_sets": {
          "type": "array",
          "items": {
            "type": "object",
            "properties": {
              "variables": {
                "type": "array",
                "items": {
                  "type": "string"
                }
              },
              "sufficient": {
                "type": "boolean"
              }
            },
            "additionalProperties": false
          }
        },
        "collider_bias_risk": {
          "type": "object",
          "properties": {
            "present": {
              "type": "boolean"
            },
            "colliders_conditioned_on": {
              "type": "array",
              "items": {
                "type": "string"
              }
            }
          },
          "additionalProperties": false
        },
        "selection_bias_risk": {
          "type": "object",
          "properties": {
            "present": {
              "type": "boolean"
            },
            "selection_node": {
              "type": "string"
            },
            "bias_direction": {
              "type": "string"
            }
          },
          "additionalProperties": false
        },
        "mediation_paths": {
          "type": "array",
          "items": {
            "type": "object",
            "properties": {
              "mediator": {
                "type": "string"
              },
              "direct_effect_estimable": {
                "type": "boolean"
              },
              "indirect_effect_estimable": {
                "type": "boolean"
              }
            },
            "additionalProperties": false
          }
        }
      },
      "additionalProperties": false
    },
    "time_varying_confounding": {
      "type": "object",
      "description": "Time-varying confounding and g-methods",
      "properties": {
        "present": {
          "type": "boolean"
        },
        "time_varying_confounders": {
          "type": "array",
          "items": {
            "type": "string"
          }
        },
        "method": {
          "type": "string",
          "enum": [
            "marginal_structural_model",
            "g_formula",
            "g_estimation",
            "sequential_trials",
            "other"
          ]
        },
        "msm_details": {
          "type": "object",
          "description": "Marginal Structural Model details",
          "properties": {
            "stabilized_weights": {
              "type": "boolean"
            },
            "weight_truncation": {
              "type": "object",
              "properties": {
                "lower_percentile": {
                  "type": "number"
                },
                "upper_percentile": {
                  "type": "number"
                }
              },
              "additionalProperties": false
            },
            "denominator_model": {
              "type": "string"
            },
            "numerator_model": {
              "type": "string"
            },
            "positivity_violations": {
              "type": "boolean"
            }
          },
          "additionalProperties": false
        },
        "g_formula_details": {
          "type": "object",
          "properties": {
            "parametric": {
              "type": "boolean"
            },
            "outcome_models": {
              "type": "array",
              "items": {
                "type": "string"
              }
            },
            "confounder_models": {
              "type": "array",
              "items": {
                "type": "string"
              }
            },
            "monte_carlo_samples": {
              "type": "integer"
            }
          },
          "additionalProperties": false
        },
        "sequential_exchangeability_assumption": {
          "type": "string"
        }
      },
      "additionalProperties": false
    },
    "extraction_quality": {
      "type": "object",
      "additionalProperties": false,
      "properties": {
        "double_data_entry": {
          "type": "boolean",
          "default": false
        },
        "inter_rater_agreement_kappa": {
          "type": "number"
        },
        "reviewers": {
          "type": "array",
          "items": {
            "type": "string"
          },
          "default": []
        },
        "notes": {
          "type": "string"
        }
      }
    },
    "tables_parsed": {
      "type": "array",
      "items": {
        "$ref": "#/$defs/ParsedTable"
      },
      "default": []
    },
    "figures_summary": {
      "type": "array",
      "items": {
        "$ref": "#/$defs/FigureSummary"
      },
      "default": []
    },
    "risk_of_bias": {
      "$ref": "#/$defs/RiskOfBias"
    },
    "robins_e": {
      "type": "object",
      "description": "ROBINS-E (Risk Of Bias In Non-randomized Studies - of Exposures) assessment",
      "properties": {
        "overall_risk": {
          "type": "string",
          "enum": [
            "low",
            "some_concerns",
            "high",
            "very_high"
          ]
        },
        "domains": {
          "type": "object",
          "properties": {
            "confounding": {
              "type": "string",
              "enum": [
                "low",
                "some_concerns",
                "high",
                "very_high"
              ]
            },
            "measurement_exposure": {
              "type": "string",
              "enum": [
                "low",
                "some_concerns",
                "high",
                "very_high"
              ]
            },
            "missing_data": {
              "type": "string",
              "enum": [
                "low",
                "some_concerns",
                "high",
                "very_high"
              ]
            },
            "measurement_outcome": {
              "type": "string",
              "enum": [
                "low",
                "some_concerns",
                "high",
                "very_high"
              ]
            },
            "selection_reported_result": {
              "type": "string",
              "enum": [
                "low",
                "some_concerns",
                "high",
                "very_high"
              ]
            }
          },
          "additionalProperties": false
        },
        "notes": {
          "type": "string"
        }
      },
      "additionalProperties": false
    },
    "strobe_reporting": {
      "type": "object",
      "description": "STROBE and extensions reporting checklist",
      "properties": {
        "version": {
          "type": "string",
          "enum": [
            "STROBE",
            "STROBE-MR",
            "RECORD",
            "STROBE-RDS",
            "STROBE-NI",
            "other"
          ]
        },
        "claimed": {
          "type": "boolean"
        },
        "checklist_available": {
          "type": "boolean"
        },
        "items_reported_pct": {
          "type": "number",
          "minimum": 0,
          "maximum": 100
        }
      },
      "additionalProperties": false
    },
    "protocol_deviations": {
      "type": "string"
    },
    "extraction_warnings": {
      "type": "array",
      "items": {
        "$ref": "#/$defs/ExtractionWarning"
      },
      "default": []
    },
    "truncated": {
      "$ref": "#/$defs/TruncationInfo"
    }
  },
  "$defs": {
    "StudyDesign": {
      "type": "object",
      "additionalProperties": false,
      "required": [
        "label"
      ],
      "properties": {
        "label": {
          "type": "string",
          "enum": [
            "Cohort",
            "Case-control",
            "Cross-sectional",
            "Ecological",
            "Self-controlled case series",
            "Case-crossover",
            "Case-time-control",
            "Regression discontinuity",
            "Difference-in-differences",
            "Interrupted time series"
          ]
        },
        "cohort_direction": {
          "type": "string",
          "enum": [
            "prospective",
            "retrospective",
            "ambidirectional",
            "unclear"
          ]
        },
        "time_origin": {
          "type": "string",
          "description": "Index date origin (e.g., diagnosis, admission)"
        },
        "follow_up_scheme": {
          "type": "string",
          "description": "Fixed vs variable follow-up; scheduled visits"
        },
        "time_at_risk_definition": {
          "type": "string",
          "description": "Start/stop regels; grace periods"
        },
        "immortal_time_handling": {
          "type": "string",
          "enum": [
            "excluded",
            "time-varying_exposure",
            "landmarking",
            "unknown",
            "other"
          ]
        },
        "target_trial_emulation": {
          "type": "object",
          "description": "Detailed target trial emulation framework",
          "properties": {
            "used": {
              "type": "boolean",
              "default": false
            },
            "eligibility_criteria": {
              "type": "string",
              "description": "Who would be eligible for the trial"
            },
            "treatment_assignment": {
              "type": "string",
              "description": "How treatment is assigned at time zero"
            },
            "treatment_strategies": {
              "type": "array",
              "items": {
                "type": "string"
              }
            },
            "outcome_definition": {
              "type": "string"
            },
            "causal_contrasts": {
              "type": "string"
            },
            "start_of_follow_up": {
              "type": "string",
              "description": "Time zero definition"
            },
            "end_of_follow_up": {
              "type": "string"
            },
            "protocol_deviations_handling": {
              "type": "string",
              "enum": [
                "ITT",
                "per_protocol",
                "as_treated"
              ]
            }
          },
          "additionalProperties": false
        },
        "new_user_design": {
          "type": "boolean",
          "default": false
        },
        "prevalent_user_bias_risk": {
          "type": "string",
          "enum": [
            "low",
            "moderate",
            "high",
            "unclear"
          ]
        },
        "grace_period_days": {
          "type": "integer",
          "minimum": 0
        },
        "latency_induction_window_days": {
          "type": "integer",
          "minimum": 0
        },
        "censoring_rules": {
          "type": "string"
        },
        "matching": {
          "type": "string",
          "enum": [
            "none",
            "individual",
            "frequency"
          ]
        },
        "matching_ratio": {
          "type": "number",
          "minimum": 0
        },
        "matching_variables": {
          "type": "array",
          "items": {
            "type": "string"
          },
          "default": []
        },
        "control_sampling": {
          "type": "string",
          "enum": [
            "incidence_density",
            "cumulative",
            "nested",
            "other"
          ]
        },
        "sampling_frame": {
          "type": "string",
          "description": "Source population frame (for cross-sectional)"
        },
        "weighting_used": {
          "type": "boolean",
          "default": false
        },
        "ecological_level": {
          "type": "string",
          "description": "Unit of analysis (e.g., region, hospital)"
        },
        "exposure_assessment": {
          "type": "string"
        },
        "outcome_assessment": {
          "type": "string"
        },
        "confounding_strategy": {
          "type": "array",
          "description": "Approaches used to control confounding",
          "items": {
            "type": "string",
            "enum": [
              "multivariable",
              "matching",
              "stratification",
              "IPTW",
              "IPCW",
              "SMR-weighting",
              "propensity_score",
              "instrumental_variable",
              "g-methods",
              "standardization",
              "other"
            ]
          },
          "default": []
        },
        "source": {
          "$ref": "#/$defs/SourceRef"
        },
        "sccs_details": {
          "type": "object",
          "description": "Self-Controlled Case Series design details",
          "properties": {
            "observation_period": {
              "type": "string"
            },
            "risk_periods": {
              "type": "array",
              "items": {
                "type": "string"
              }
            },
            "control_periods": {
              "type": "array",
              "items": {
                "type": "string"
              }
            },
            "age_adjustment": {
              "type": "boolean"
            },
            "seasonality_adjustment": {
              "type": "boolean"
            }
          },
          "additionalProperties": false
        },
        "case_crossover_details": {
          "type": "object",
          "description": "Case-crossover design details",
          "properties": {
            "hazard_period": {
              "type": "string"
            },
            "control_period_selection": {
              "type": "string",
              "enum": [
                "fixed_window",
                "time_stratified",
                "case_time_control"
              ]
            },
            "washout_period": {
              "type": "string"
            },
            "bidirectional": {
              "type": "boolean"
            }
          },
          "additionalProperties": false
        },
        "rdd_details": {
          "type": "object",
          "description": "Regression Discontinuity Design details",
          "properties": {
            "design_type": {
              "type": "string",
              "enum": [
                "sharp",
                "fuzzy"
              ]
            },
            "running_variable": {
              "type": "string"
            },
            "cutoff_value": {
              "type": "number"
            },
            "bandwidth": {
              "type": "number"
            },
            "bandwidth_selection_method": {
              "type": "string"
            },
            "kernel_function": {
              "type": "string"
            },
            "manipulation_test": {
              "type": "object",
              "properties": {
                "performed": {
                  "type": "boolean"
                },
                "p_value": {
                  "type": "number"
                }
              },
              "additionalProperties": false
            },
            "covariate_balance_at_cutoff": {
              "type": "boolean"
            }
          },
          "additionalProperties": false
        },
        "did_details": {
          "type": "object",
          "description": "Difference-in-Differences design details",
          "properties": {
            "treatment_group": {
              "type": "string"
            },
            "control_group": {
              "type": "string"
            },
            "pre_period": {
              "type": "string"
            },
            "post_period": {
              "type": "string"
            },
            "parallel_trends_assumption": {
              "type": "object",
              "properties": {
                "tested": {
                  "type": "boolean"
                },
                "test_method": {
                  "type": "string"
                },
                "holds": {
                  "type": "boolean"
                },
                "event_study_performed": {
                  "type": "boolean"
                }
              },
              "additionalProperties": false
            },
            "staggered_adoption": {
              "type": "boolean"
            },
            "triple_difference": {
              "type": "boolean"
            }
          },
          "additionalProperties": false
        },
        "design_notes": {
          "type": "string"
        }
      }
    },
    "Population": {
      "type": "object",
      "additionalProperties": false,
      "properties": {
        "n_total": {
          "type": "integer",
          "minimum": 0,
          "description": "Total cohort/sample size"
        },
        "n_cases": {
          "type": "integer",
          "minimum": 0,
          "description": "For case-control designs"
        },
        "n_controls": {
          "type": "integer",
          "minimum": 0,
          "description": "For case-control designs"
        },
        "person_time_total": {
          "type": "number",
          "minimum": 0,
          "description": "Total person-time (e.g., person-years)"
        },
        "age_mean": {
          "type": "number"
        },
        "age_sd": {
          "type": "number",
          "minimum": 0
        },
        "sex_female_pct": {
          "type": "number",
          "minimum": 0,
          "maximum": 100
        },
        "inclusion_criteria": {
          "type": "string"
        },
        "exclusion_criteria": {
          "type": "string"
        },
        "follow_up_duration_iso8601": {
          "$ref": "#/$defs/ISO8601Duration",
          "description": "ISO 8601 duration (typical for cohort)"
        },
        "loss_to_follow_up_pct": {
          "type": "number",
          "minimum": 0,
          "maximum": 100
        },
        "missing_data": {
          "type": "object",
          "additionalProperties": false,
          "properties": {
            "variables_with_missing": {
              "type": "array",
              "items": {
                "type": "string"
              },
              "default": []
            },
            "imputation": {
              "type": "string"
            }
          }
        },
        "source": {
          "$ref": "#/$defs/SourceRef"
        }
      }
    },
    "Exposure": {
      "type": "object",
      "additionalProperties": false,
      "required": [
        "exposure_id",
        "name",
        "type"
      ],
      "properties": {
        "exposure_id": {
          "type": "string"
        },
        "name": {
          "type": "string"
        },
        "definition": {
          "type": "string"
        },
        "type": {
          "type": "string",
          "enum": [
            "binary",
            "categorical",
            "continuous",
            "time_varying"
          ]
        },
        "categories": {
          "type": "array",
          "description": "For categorical exposures: ordered list of levels",
          "items": {
            "type": "string"
          },
          "default": []
        },
        "unit": {
          "type": "string"
        },
        "per_unit_effect": {
          "type": "number",
          "description": "Optional: unit increase for contrast definition (meta info)"
        },
        "measurement_time": {
          "type": "string",
          "enum": [
            "baseline",
            "time_varying",
            "unknown"
          ],
          "default": "baseline"
        },
        "time_window_iso8601": {
          "$ref": "#/$defs/ISO8601Duration"
        },
        "instrumental_variable_used": {
          "type": "boolean",
          "default": false
        },
        "instrumental_variable": {
          "type": "string",
          "description": "If IV used, specify"
        },
        "misclassification_risk": {
          "type": "string",
          "enum": [
            "low",
            "moderate",
            "high",
            "unclear"
          ]
        },
        "ontology_terms": {
          "type": "array",
          "items": {
            "$ref": "#/$defs/OntologyTerm"
          },
          "default": []
        },
        "provenance": {
          "$ref": "#/$defs/Provenance"
        },
        "source": {
          "$ref": "#/$defs/SourceRef"
        }
      }
    },
    "Group": {
      "type": "object",
      "additionalProperties": false,
      "required": [
        "group_id",
        "label"
      ],
      "properties": {
        "group_id": {
          "type": "string"
        },
        "label": {
          "type": "string"
        },
        "n": {
          "type": "integer",
          "minimum": 0
        },
        "description": {
          "type": "string"
        },
        "exposure_levels": {
          "type": "object",
          "description": "Mapping exposure->level/value for this group",
          "additionalProperties": {
            "type": "string"
          },
          "default": {}
        }
      }
    },
    "Comparison": {
      "type": "object",
      "additionalProperties": false,
      "required": [
        "comparison_id",
        "comparison_type",
        "outcome_scope"
      ],
      "properties": {
        "comparison_id": {
          "type": "string"
        },
        "comparison_type": {
          "type": "string",
          "enum": [
            "group_vs_group",
            "exposure_contrast",
            "trend"
          ]
        },
        "group_a": {
          "type": "string",
          "description": "group_id (for group_vs_group)"
        },
        "group_b": {
          "type": "string",
          "description": "group_id (for group_vs_group)"
        },
        "exposure_contrast": {
          "type": "object",
          "additionalProperties": false,
          "properties": {
            "exposure_id": {
              "type": "string"
            },
            "level_a": {
              "type": "string"
            },
            "level_b": {
              "type": "string"
            },
            "per_unit": {
              "type": "number",
              "description": "For continuous exposure, effect per unit"
            }
          }
        },
        "trend_spec": {
          "type": "object",
          "additionalProperties": false,
          "properties": {
            "exposure_id": {
              "type": "string"
            },
            "coding": {
              "type": "string",
              "enum": [
                "ordinal",
                "quantile",
                "spline",
                "other"
              ]
            }
          }
        },
        "outcome_scope": {
          "type": "string",
          "enum": [
            "all_outcomes",
            "primary_only",
            "specified_list"
          ]
        },
        "specified_outcomes": {
          "type": "array",
          "items": {
            "type": "string"
          },
          "default": []
        },
        "is_primary": {
          "type": "boolean",
          "default": false
        }
      }
    },
    "Outcome": {
      "type": "object",
      "additionalProperties": false,
      "required": [
        "outcome_id",
        "name",
        "type"
      ],
      "properties": {
        "outcome_id": {
          "type": "string"
        },
        "name": {
          "type": "string"
        },
        "definition": {
          "type": "string"
        },
        "type": {
          "type": "string",
          "enum": [
            "binary",
            "continuous",
            "time_to_event",
            "ordinal",
            "count"
          ]
        },
        "direction_of_benefit": {
          "type": "string",
          "enum": [
            "higher_better",
            "lower_better",
            "neutral_or_na"
          ]
        },
        "unit": {
          "type": "string"
        },
        "timepoint": {
          "type": "string"
        },
        "timepoint_iso8601": {
          "$ref": "#/$defs/ISO8601Duration"
        },
        "measurement_method": {
          "type": "string"
        },
        "scale_min": {
          "type": "number"
        },
        "scale_max": {
          "type": "number"
        },
        "misclassification_risk": {
          "type": "string",
          "enum": [
            "low",
            "moderate",
            "high",
            "unclear"
          ]
        },
        "event_competing_risks_present": {
          "type": "boolean",
          "default": false
        },
        "censoring_informative_risk": {
          "type": "string",
          "enum": [
            "low",
            "moderate",
            "high",
            "unclear"
          ]
        },
        "ontology_terms": {
          "type": "array",
          "items": {
            "$ref": "#/$defs/OntologyTerm"
          },
          "default": []
        },
        "provenance": {
          "$ref": "#/$defs/Provenance"
        },
        "source": {
          "$ref": "#/$defs/SourceRef"
        },
        "unit_ucum": {
          "type": "string",
          "description": "UCUM code if available"
        }
      }
    },
    "PerGroupResult": {
      "type": "object",
      "additionalProperties": false,
      "required": [
        "outcome_id",
        "group_id"
      ],
      "properties": {
        "outcome_id": {
          "type": "string"
        },
        "group_id": {
          "type": "string"
        },
        "n": {
          "type": "integer",
          "minimum": 0
        },
        "events": {
          "type": "integer",
          "minimum": 0
        },
        "mean": {
          "type": "number"
        },
        "sd": {
          "type": "number",
          "minimum": 0
        },
        "median": {
          "type": "number"
        },
        "iqr": {
          "type": "object",
          "additionalProperties": false,
          "properties": {
            "p25": {
              "type": "number"
            },
            "p75": {
              "type": "number"
            }
          }
        },
        "total": {
          "type": "integer",
          "minimum": 0
        },
        "unit": {
          "type": "string"
        },
        "provenance": {
          "$ref": "#/$defs/Provenance"
        },
        "source": {
          "$ref": "#/$defs/SourceRef"
        }
      }
    },
    "ContrastEffect": {
      "type": "object",
      "additionalProperties": false,
      "description": "Statistical effect estimate with confidence interval",
      "required": [
        "type",
        "point"
      ],
      "properties": {
        "type": {
          "type": "string",
          "enum": [
            "RR",
            "IRR",
            "OR",
            "HR",
            "MD",
            "SMD",
            "RD",
            "RMST",
            "Other"
          ],
          "description": "Type of effect measure (RR=Risk Ratio, OR=Odds Ratio, HR=Hazard Ratio, etc.)"
        },
        "point": {
          "type": "number",
          "description": "Point estimate of the effect"
        },
        "ci": {
          "$ref": "#/$defs/EffectCI"
        },
        "credible_interval": {
          "$ref": "#/$defs/BayesianInterval"
        },
        "p_value": {
          "oneOf": [
            {
              "type": "number",
              "minimum": 0,
              "maximum": 1,
              "description": "Exact p-value as a number"
            },
            {
              "type": "string",
              "pattern": "^(<|>|≤|≥)?\\s*0?\\.?\\d+(\\.\\d+)?$|^NS$|^n\\.?s\\.?$|^not significant$",
              "description": "P-value as threshold string (e.g., '<0.001', '>0.05', 'NS')"
            }
          ],
          "description": "Statistical significance p-value (number or threshold string as reported)"
        },
        "bayes_factor": {
          "type": "number",
          "minimum": 0,
          "description": "Bayesian evidence ratio (BF10 or BF01)"
        },
        "posterior_probability": {
          "type": "number",
          "minimum": 0,
          "maximum": 1,
          "description": "Posterior probability of effect direction"
        },
        "favors": {
          "type": "string",
          "enum": [
            "treatment_or_exposure",
            "control_or_reference",
            "neutral",
            "unclear"
          ],
          "default": "neutral",
          "description": "Which group the effect favors based on clinical interpretation"
        }
      }
    },
    "SensitivityCI": {
      "type": "object",
      "additionalProperties": false,
      "properties": {
        "e_value": {
          "type": "object",
          "description": "E-value for unmeasured confounding sensitivity",
          "properties": {
            "point_estimate": {
              "type": "number"
            },
            "ci_limit": {
              "type": "number",
              "description": "E-value for confidence interval limit"
            },
            "interpretation": {
              "type": "string"
            }
          },
          "additionalProperties": false
        },
        "negative_controls": {
          "type": "object",
          "properties": {
            "negative_control_outcomes": {
              "type": "array",
              "items": {
                "type": "object",
                "properties": {
                  "outcome_name": {
                    "type": "string"
                  },
                  "rationale": {
                    "type": "string",
                    "description": "Why this is expected to have no causal effect"
                  },
                  "observed_effect": {
                    "$ref": "#/$defs/ContrastEffect"
                  },
                  "null_hypothesis_rejected": {
                    "type": "boolean"
                  },
                  "residual_confounding_suggested": {
                    "type": "boolean"
                  }
                },
                "additionalProperties": false
              }
            },
            "negative_control_exposures": {
              "type": "array",
              "items": {
                "type": "object",
                "properties": {
                  "exposure_name": {
                    "type": "string"
                  },
                  "rationale": {
                    "type": "string"
                  },
                  "observed_effect": {
                    "$ref": "#/$defs/ContrastEffect"
                  },
                  "null_hypothesis_rejected": {
                    "type": "boolean"
                  }
                },
                "additionalProperties": false
              }
            }
          },
          "additionalProperties": false
        },
        "quantitative_bias_analysis": {
          "type": "object",
          "properties": {
            "performed": {
              "type": "boolean"
            },
            "bias_parameters": {
              "type": "array",
              "items": {
                "type": "object",
                "properties": {
                  "bias_type": {
                    "type": "string",
                    "enum": [
                      "unmeasured_confounding",
                      "misclassification",
                      "selection_bias"
                    ]
                  },
                  "bias_magnitude": {
                    "type": "string"
                  },
                  "bias_direction": {
                    "type": "string",
                    "enum": [
                      "toward_null",
                      "away_from_null",
                      "unknown"
                    ]
                  },
                  "bias_corrected_estimate": {
                    "$ref": "#/$defs/ContrastEffect"
                  }
                },
                "additionalProperties": false
              }
            }
          },
          "additionalProperties": false
        },
        "rule_out_approach": {
          "type": "object",
          "description": "What strength of confounding can be ruled out",
          "properties": {
            "confounding_strength_ruled_out": {
              "type": "string"
            },
            "robust_to": {
              "type": "string"
            }
          },
          "additionalProperties": false
        },
        "notes": {
          "type": "string"
        }
      }
    },
    "ContrastResult": {
      "type": "object",
      "additionalProperties": false,
      "required": [
        "outcome_id",
        "comparison_id",
        "effect"
      ],
      "properties": {
        "outcome_id": {
          "type": "string"
        },
        "comparison_id": {
          "type": "string"
        },
        "adjusted": {
          "type": "boolean",
          "default": true
        },
        "covariates": {
          "type": "array",
          "items": {
            "type": "string"
          },
          "default": []
        },
        "model": {
          "type": "string",
          "enum": [
            "cox",
            "logistic",
            "linear",
            "poisson",
            "nb",
            "gee",
            "mixed",
            "ipw",
            "iv",
            "g-methods",
            "other",
            "na"
          ]
        },
        "propensity_score": {
          "type": "object",
          "additionalProperties": false,
          "properties": {
            "method": {
              "type": "string",
              "enum": [
                "matching",
                "stratification",
                "IPTW",
                "SMR-weighting",
                "overlap",
                "doubly_robust",
                "tmle",
                "aipw",
                "entropy_balancing",
                "other"
              ]
            },
            "matching_ratio": {
              "type": "number",
              "minimum": 0
            },
            "caliper": {
              "type": "number",
              "minimum": 0
            },
            "variables": {
              "type": "array",
              "items": {
                "type": "string"
              },
              "default": []
            },
            "ps_model": {
              "type": "string",
              "description": "Model used to estimate propensity score"
            },
            "c_statistic": {
              "type": "number",
              "minimum": 0,
              "maximum": 1,
              "description": "PS model discrimination"
            },
            "balance_diagnostics": {
              "type": "object",
              "properties": {
                "balance_ok": {
                  "type": "boolean",
                  "default": false
                },
                "max_smd_after": {
                  "type": "number",
                  "description": "Max absolute standardized mean difference post-balance"
                },
                "mean_smd_after": {
                  "type": "number"
                },
                "love_plot_source": {
                  "$ref": "#/$defs/SourceRef"
                },
                "balance_threshold": {
                  "type": "number",
                  "default": 0.1
                },
                "variables_imbalanced": {
                  "type": "array",
                  "items": {
                    "type": "string"
                  }
                }
              },
              "additionalProperties": false
            },
            "positivity": {
              "type": "object",
              "properties": {
                "overlap_adequate": {
                  "type": "boolean"
                },
                "overlap_plot_source": {
                  "$ref": "#/$defs/SourceRef"
                },
                "positivity_violations": {
                  "type": "boolean"
                },
                "trimming_applied": {
                  "type": "boolean"
                },
                "trimming_threshold": {
                  "type": "number"
                }
              },
              "additionalProperties": false
            },
            "weight_diagnostics": {
              "type": "object",
              "properties": {
                "stabilized_weights": {
                  "type": "boolean"
                },
                "truncated_weights": {
                  "type": "boolean"
                },
                "truncation_percentiles": {
                  "type": "object",
                  "properties": {
                    "lower": {
                      "type": "number"
                    },
                    "upper": {
                      "type": "number"
                    }
                  },
                  "additionalProperties": false
                },
                "effective_sample_size": {
                  "type": "number"
                },
                "max_weight": {
                  "type": "number"
                },
                "weight_variance": {
                  "type": "number"
                }
              },
              "additionalProperties": false
            },
            "doubly_robust_details": {
              "type": "object",
              "description": "For AIPW, TMLE, and other doubly robust methods",
              "properties": {
                "outcome_model": {
                  "type": "string"
                },
                "ps_model": {
                  "type": "string"
                },
                "cross_fitting": {
                  "type": "boolean"
                },
                "super_learner": {
                  "type": "boolean"
                },
                "ensemble_methods": {
                  "type": "array",
                  "items": {
                    "type": "string"
                  }
                }
              },
              "additionalProperties": false
            }
          }
        },
        "ps_overlap_ok": {
          "type": "boolean",
          "default": false
        },
        "ps_overlap_notes": {
          "type": "string"
        },
        "competing_risks_method": {
          "type": "string",
          "enum": [
            "none",
            "Fine-Gray",
            "cause-specific",
            "other"
          ]
        },
        "censoring_informative_risk": {
          "type": "string",
          "enum": [
            "low",
            "moderate",
            "high",
            "unclear"
          ]
        },
        "sensitivity": {
          "$ref": "#/$defs/SensitivityCI"
        },
        "effect": {
          "$ref": "#/$defs/ContrastEffect"
        },
        "provenance": {
          "$ref": "#/$defs/Provenance"
        },
        "source": {
          "$ref": "#/$defs/SourceRef"
        }
      }
    },
    "HarmsResult": {
      "type": "object",
      "additionalProperties": false,
      "required": [
        "event",
        "group_id",
        "events",
        "total",
        "source"
      ],
      "properties": {
        "event": {
          "type": "string"
        },
        "group_id": {
          "type": "string"
        },
        "severity_grade_scale": {
          "type": "string",
          "enum": [
            "CTCAE",
            "Clavien-Dindo",
            "Other",
            "NA"
          ]
        },
        "ctcae_version": {
          "type": "string",
          "description": "bv. 5.0"
        },
        "ctcae_grade": {
          "type": "integer",
          "minimum": 1,
          "maximum": 5
        },
        "events": {
          "type": "integer",
          "minimum": 0
        },
        "total": {
          "type": "integer",
          "minimum": 0
        },
        "meddra_code": {
          "type": "string",
          "description": "MedDRA PT/LLT code indien beschikbaar"
        },
        "ontology_terms": {
          "type": "array",
          "items": {
            "$ref": "#/$defs/OntologyTerm"
          },
          "default": []
        },
        "provenance": {
          "$ref": "#/$defs/Provenance"
        },
        "source": {
          "$ref": "#/$defs/SourceRef"
        },
        "serious": {
          "type": "boolean",
          "default": false
        },
        "relatedness": {
          "type": "string",
          "enum": [
            "related",
            "probable",
            "possible",
            "unlikely",
            "not_related",
            "unknown"
          ],
          "default": "unknown"
        }
      }
    },
    "Results": {
      "type": "object",
      "additionalProperties": false,
      "properties": {
        "per_group": {
          "type": "array",
          "items": {
            "$ref": "#/$defs/PerGroupResult"
          },
          "default": []
        },
        "contrasts": {
          "type": "array",
          "items": {
            "$ref": "#/$defs/ContrastResult"
          },
          "default": []
        },
        "harms": {
          "type": "array",
          "items": {
            "$ref": "#/$defs/HarmsResult"
          },
          "default": []
        }
      }
    },
    "SubgroupAnalysisObs": {
      "type": "object",
      "additionalProperties": false,
      "required": [
        "factor"
      ],
      "properties": {
        "factor": {
          "type": "string"
        },
        "levels": {
          "type": "array",
          "items": {
            "type": "string"
          },
          "default": []
        },
        "interaction_p": {
          "type": "number",
          "minimum": 0,
          "maximum": 1
        },
        "interaction_scale": {
          "type": "string",
          "enum": [
            "multiplicative",
            "additive",
            "both"
          ]
        },
        "effects": {
          "type": "array",
          "items": {
            "type": "object",
            "additionalProperties": false,
            "properties": {
              "level": {
                "type": "string"
              },
              "effect": {
                "$ref": "#/$defs/ContrastEffect"
              }
            }
          },
          "default": []
        },
        "additive_interaction": {
          "type": "object",
          "description": "Measures of additive interaction (biological interaction)",
          "properties": {
            "reri": {
              "type": "number",
              "description": "Relative Excess Risk due to Interaction"
            },
            "reri_ci_lower": {
              "type": "number"
            },
            "reri_ci_upper": {
              "type": "number"
            },
            "ap": {
              "type": "number",
              "description": "Attributable Proportion due to interaction",
              "minimum": 0,
              "maximum": 1
            },
            "si": {
              "type": "number",
              "description": "Synergy Index",
              "minimum": 0
            },
            "interpretation": {
              "type": "string",
              "enum": [
                "positive_interaction",
                "negative_interaction",
                "no_interaction"
              ]
            }
          },
          "additionalProperties": false
        },
        "causal_vs_statistical": {
          "type": "string",
          "enum": [
            "causal_interaction",
            "statistical_interaction",
            "unclear"
          ]
        },
        "sufficient_cause_framework": {
          "type": "string",
          "description": "Interpretation under sufficient cause (Rothman) framework"
        },
        "pre_specified": {
          "type": "boolean",
          "default": false
        },
        "provenance": {
          "$ref": "#/$defs/Provenance"
        },
        "source": {
          "$ref": "#/$defs/SourceRef"
        }
      }
    },
    "InstrumentalVariableAnalysis": {
      "type": "object",
      "description": "Instrumental variable analysis details",
      "additionalProperties": false,
      "properties": {
        "instrument": {
          "type": "string"
        },
        "instrument_type": {
          "type": "string",
          "enum": [
            "genetic",
            "policy",
            "preference",
            "distance",
            "other"
          ]
        },
        "assumptions": {
          "type": "object",
          "properties": {
            "relevance": {
              "type": "object",
              "properties": {
                "f_statistic": {
                  "type": "number",
                  "description": "First-stage F-statistic"
                },
                "partial_r2": {
                  "type": "number"
                },
                "weak_instrument": {
                  "type": "boolean"
                }
              },
              "additionalProperties": false
            },
            "exclusion_restriction": {
              "type": "object",
              "properties": {
                "plausible": {
                  "type": "boolean"
                },
                "justification": {
                  "type": "string"
                },
                "testable_implications": {
                  "type": "string"
                }
              },
              "additionalProperties": false
            },
            "exchangeability": {
              "type": "object",
              "properties": {
                "plausible": {
                  "type": "boolean"
                },
                "balance_check": {
                  "type": "string"
                }
              },
              "additionalProperties": false
            }
          },
          "additionalProperties": false
        },
        "estimation_method": {
          "type": "string",
          "enum": [
            "2SLS",
            "GMM",
            "control_function",
            "LIML",
            "other"
          ]
        },
        "late": {
          "type": "object",
          "description": "Local Average Treatment Effect (complier average causal effect)",
          "properties": {
            "effect": {
              "$ref": "#/$defs/ContrastEffect"
            },
            "complier_proportion": {
              "type": "number",
              "minimum": 0,
              "maximum": 1
            },
            "interpretation": {
              "type": "string"
            }
          },
          "additionalProperties": false
        },
        "mendelian_randomization": {
          "type": "object",
          "description": "For genetic instrumental variables",
          "properties": {
            "snps_used": {
              "type": "array",
              "items": {
                "type": "string"
              }
            },
            "pleiotropy_assessment": {
              "type": "string"
            },
            "mr_egger": {
              "type": "boolean"
            },
            "heterogeneity_test": {
              "type": "object",
              "properties": {
                "i2": {
                  "type": "number"
                },
                "q_statistic_p": {
                  "type": "number"
                }
              },
              "additionalProperties": false
            }
          },
          "additionalProperties": false
        },
        "sensitivity_analyses": {
          "type": "array",
          "items": {
            "type": "string"
          }
        }
      }
    },
<<<<<<< HEAD
=======
    "OntologyTerm": {
      "type": "object",
      "additionalProperties": false,
      "required": [
        "system",
        "code"
      ],
      "properties": {
        "system": {
          "type": "string",
          "enum": [
            "MeSH",
            "SNOMED-CT",
            "LOINC",
            "MedDRA",
            "ICD-10",
            "ICD-11",
            "UMLS",
            "RxNorm",
            "ATC",
            "CPT",
            "HCPCS",
            "Other"
          ],
          "description": "Standard medical terminology system"
        },
        "code": {
          "type": "string",
          "description": "Code within the terminology system"
        },
        "display": {
          "type": "string",
          "description": "Human-readable description of the code"
        },
        "version": {
          "type": "string",
          "description": "Version of the terminology system used"
        },
        "fhir_coding": {
          "$ref": "#/$defs/FHIRCoding"
        }
      }
    },
>>>>>>> d968dc39
    "RiskOfBias": {
      "type": "object",
      "additionalProperties": false,
      "properties": {
        "tool": {
          "type": "string",
          "enum": [
            "RoB2",
            "ROBINS-I",
            "PROBAST",
            "Other"
          ]
        },
        "overall": {
          "type": "string"
        },
        "domains": {
          "type": "array",
          "items": {
            "type": "object",
            "additionalProperties": false,
            "required": [
              "domain",
              "judgement"
            ],
            "properties": {
              "domain": {
                "type": "string"
              },
              "judgement": {
                "type": "string",
                "enum": [
                  "low",
                  "some",
                  "high",
                  "unclear",
                  "moderate",
                  "serious",
                  "critical",
                  "no_information",
                  "some_concerns"
                ]
              },
              "notes": {
                "type": "string"
              }
            }
          },
          "default": []
        },
        "applicability": {
          "type": "object",
          "additionalProperties": false,
          "properties": {
            "participants": {
              "type": "string",
              "enum": [
                "low",
                "high",
                "unclear"
              ]
            },
            "predictors": {
              "type": "string",
              "enum": [
                "low",
                "high",
                "unclear"
              ]
            },
            "outcome": {
              "type": "string",
              "enum": [
                "low",
                "high",
                "unclear"
              ]
            },
            "notes": {
              "type": "string"
            }
          }
        },
        "provenance": {
          "$ref": "#/$defs/Provenance"
        }
      },
      "allOf": [
        {
          "if": {
            "properties": {
              "tool": {
                "const": "RoB2"
              }
            }
          },
          "then": {
            "properties": {
              "overall": {
                "type": "string",
                "enum": [
                  "low",
                  "some_concerns",
                  "high",
                  "unclear"
                ]
              },
              "domains": {
                "items": {
                  "properties": {
                    "domain": {
                      "type": "string",
                      "enum": [
                        "randomization_process",
                        "Randomisation process",
                        "Randomization process",
                        "deviations_from_intended_interventions",
                        "Deviations from intended interventions",
                        "missing_outcome_data",
                        "Missing outcome data",
                        "measurement_of_outcome",
                        "Measurement of the outcome",
                        "Measurement of outcome",
                        "selection_of_reported_result",
                        "Selection of the reported result",
                        "Selection of reported result"
                      ]
                    },
                    "judgement": {
                      "type": "string",
                      "enum": [
                        "low",
                        "some_concerns",
                        "high",
                        "unclear"
                      ]
                    }
                  }
                },
                "minItems": 5
              }
            }
          }
        },
        {
          "if": {
            "properties": {
              "tool": {
                "const": "ROBINS-I"
              }
            }
          },
          "then": {
            "properties": {
              "overall": {
                "type": "string",
                "enum": [
                  "low",
                  "moderate",
                  "serious",
                  "critical",
                  "no_information"
                ]
              },
              "domains": {
                "items": {
                  "properties": {
                    "domain": {
                      "type": "string",
                      "enum": [
                        "bias_due_to_confounding",
                        "bias_in_selection_of_participants",
                        "bias_in_classification_of_interventions",
                        "bias_due_to_deviations_from_intended_interventions",
                        "bias_due_to_missing_data",
                        "bias_in_measurement_of_outcomes",
                        "bias_in_selection_of_reported_result"
                      ]
                    },
                    "judgement": {
                      "type": "string",
                      "enum": [
                        "low",
                        "moderate",
                        "serious",
                        "critical",
                        "no_information"
                      ]
                    }
                  }
                },
                "minItems": 7
              }
            }
          }
        },
        {
          "if": {
            "properties": {
              "tool": {
                "const": "PROBAST"
              }
            }
          },
          "then": {
            "properties": {
              "overall": {
                "type": "string",
                "enum": [
                  "low",
                  "high",
                  "unclear"
                ]
              },
              "domains": {
                "items": {
                  "properties": {
                    "domain": {
                      "type": "string",
                      "enum": [
                        "participants",
                        "predictors",
                        "outcome",
                        "analysis"
                      ]
                    },
                    "judgement": {
                      "type": "string",
                      "enum": [
                        "low",
                        "high",
                        "unclear"
                      ]
                    }
                  }
                },
                "minItems": 4
              },
              "applicability": {
                "type": "object",
                "additionalProperties": false,
                "properties": {
                  "participants": {
                    "type": "string",
                    "enum": [
                      "low",
                      "high",
                      "unclear"
                    ]
                  },
                  "predictors": {
                    "type": "string",
                    "enum": [
                      "low",
                      "high",
                      "unclear"
                    ]
                  },
                  "outcome": {
                    "type": "string",
                    "enum": [
                      "low",
                      "high",
                      "unclear"
                    ]
                  },
                  "notes": {
                    "type": "string"
                  }
                }
              }
            }
          }
        }
      ]
    },
<<<<<<< HEAD
    "ISO8601Duration": {
      "$anchor": "duration",
      "type": "string",
      "pattern": "^P(?:(?:\\d+Y)?(?:\\d+M)?(?:\\d+W)?(?:\\d+D)?)?(?:T(?:\\d+H)?(?:\\d+M)?(?:\\d+(?:\\.\\d+)?S)?)?$",
      "description": "Strict ISO 8601 duration (e.g., 'P30D', 'PT24H', 'P2W', 'P1Y2M3DT4H5M6S').",
      "examples": [
        "P30D",
        "PT24H",
        "P2W",
        "P6M",
        "P1Y",
        "PT2H30M",
        "P1Y2M3DT4H5M6.789S"
      ]
    },
    "ParsedTable": {
      "type": "object",
      "additionalProperties": false,
      "required": [
        "table_id",
        "title"
      ],
      "properties": {
        "table_id": {
          "type": "string"
        },
        "title": {
          "type": "string"
        },
        "page": {
          "type": "integer",
          "minimum": 1
        },
        "type": {
          "type": "string",
          "enum": [
            "baseline",
            "outcomes",
            "harms",
            "methods",
            "other"
          ]
        },
        "rows": {
          "type": "array",
          "items": {
            "type": "object",
            "additionalProperties": false,
            "required": [
              "cells"
            ],
            "properties": {
              "cells": {
                "type": "array",
                "minItems": 1,
                "items": {
                  "type": "string"
                }
              }
            }
          },
          "default": []
=======
    "Provenance": {
      "type": "object",
      "additionalProperties": false,
      "properties": {
        "extractor": {
          "type": "string",
          "description": "Person or system that performed extraction"
        },
        "method": {
          "type": "string",
          "enum": [
            "human_double_entry",
            "human_single",
            "llm_assisted",
            "rule_based",
            "automated",
            "other"
          ],
          "description": "Extraction method used"
        },
        "confidence": {
          "type": "number",
          "minimum": 0,
          "maximum": 1,
          "description": "Extractor's confidence in the extraction"
        },
        "timestamp": {
          "type": "string",
          "format": "date-time",
          "description": "When extraction was performed"
        },
        "transformation_notes": {
          "type": "string",
          "description": "Notes about data processing or transformation"
        },
        "consensus_status": {
          "type": "string",
          "enum": [
            "agreement",
            "disagreement",
            "resolved",
            "single_reviewer",
            "not_applicable"
          ],
          "description": "Status of reviewer consensus (for double extraction)"
        },
        "reviewers": {
          "type": "array",
          "items": {
            "type": "string"
          },
          "description": "List of reviewers involved in extraction"
        },
        "adjudication": {
          "$ref": "#/$defs/Adjudication"
>>>>>>> d968dc39
        },
        "source": {
          "$ref": "#/$defs/SourceRef"
        }
      }
    },
    "TruncationInfo": {
<<<<<<< HEAD
      "type": "object",
      "additionalProperties": false,
      "properties": {
        "value": {
          "type": "boolean",
          "default": false
        },
        "reason": {
          "type": "string",
          "enum": [
            "token_limit",
            "page_limit",
            "timeout",
            "other"
          ]
        }
      }
    },
    "ExtractionWarning": {
      "type": "object",
      "additionalProperties": false,
      "required": [
        "code",
        "message"
      ],
      "properties": {
        "code": {
          "type": "string",
          "enum": [
            "TABLE_PARSE_FAIL",
            "AMBIGUOUS_UNIT",
            "CI_PARSE_FAIL",
            "MISSING_ARM_ID",
            "MISSING_GROUP_ID",
            "OTHER"
          ]
        },
        "message": {
          "type": "string"
        },
        "source": {
          "$ref": "#/$defs/SourceRef"
        }
      }
    },
    "OntologyTerm": {
      "type": "object",
      "additionalProperties": false,
      "required": [
        "system",
        "code"
      ],
      "properties": {
        "system": {
          "type": "string",
          "enum": [
            "MeSH",
            "SNOMED-CT",
            "LOINC",
            "MedDRA",
            "ICD-10",
            "ICD-11",
            "UMLS",
            "RxNorm",
            "ATC",
            "CPT",
            "HCPCS",
            "Other"
          ],
          "description": "Standard medical terminology system"
        },
        "code": {
          "type": "string",
          "description": "Code within the terminology system"
        },
        "display": {
          "type": "string",
          "description": "Human-readable description of the code"
        },
        "version": {
          "type": "string",
          "description": "Version of the terminology system used"
=======
      "type": "object",
      "additionalProperties": false,
      "properties": {
        "value": {
          "type": "boolean",
          "default": false
        },
        "reason": {
          "type": "string",
          "enum": [
            "token_limit",
            "page_limit",
            "timeout",
            "other"
          ]
        }
      }
    },
    "LanguageCode": {
      "type": "string",
      "pattern": "^[a-z]{2,3}(-[A-Z]{2})?(-[a-z]{2,8})*$",
      "description": "BCP 47 language tag supporting language, region, and variants (e.g., 'en-US', 'zh-Hans-CN', 'ar-EG')",
      "examples": [
        "en",
        "en-US",
        "en-GB",
        "nl",
        "nl-NL",
        "nl-BE",
        "de-DE",
        "fr-FR",
        "es-ES",
        "zh-Hans",
        "zh-Hant",
        "ar-EG",
        "he-IL"
      ]
    },
    "FigureSummary": {
      "type": "object",
      "additionalProperties": false,
      "required": [
        "figure_id",
        "caption"
      ],
      "properties": {
        "figure_id": {
          "type": "string"
        },
        "caption": {
          "type": "string"
        },
        "key_values": {
          "type": "object",
          "additionalProperties": {
            "type": "number"
          },
          "default": {}
        },
        "page": {
          "type": "integer",
          "minimum": 1
        },
        "source": {
          "$ref": "#/$defs/SourceRef"
        }
      }
    },
    "ISO8601Duration": {
      "$anchor": "duration",
      "type": "string",
      "pattern": "^P(?:(?:\\d+Y)?(?:\\d+M)?(?:\\d+W)?(?:\\d+D)?)?(?:T(?:\\d+H)?(?:\\d+M)?(?:\\d+(?:\\.\\d+)?S)?)?$",
      "description": "Strict ISO 8601 duration (e.g., 'P30D', 'PT24H', 'P2W', 'P1Y2M3DT4H5M6S').",
      "examples": [
        "P30D",
        "PT24H",
        "P2W",
        "P6M",
        "P1Y",
        "PT2H30M",
        "P1Y2M3DT4H5M6.789S"
      ]
    },
    "SourceRef": {
      "type": "object",
      "additionalProperties": false,
      "description": "Reference to a specific location within a document",
      "properties": {
        "anchor": {
          "type": "string",
          "description": "Free-text pointer like 'Table 2', 'Fig 1', or sentence quote"
        },
        "page": {
          "type": "integer",
          "minimum": 1,
          "description": "Page number within the document"
        },
        "figure_id": {
          "type": "string",
          "description": "Identifier of a specific figure"
        },
        "table_id": {
          "type": "string",
          "description": "Identifier of a specific table"
        }
      }
    },
    "Metadata": {
      "type": "object",
      "additionalProperties": false,
      "required": [
        "title",
        "journal"
      ],
      "properties": {
        "title": {
          "type": "string"
        },
        "journal": {
          "type": "string"
        },
        "journal_abbrev": {
          "type": "string"
        },
        "published_date": {
          "type": "string",
          "format": "date"
        },
        "published_date_precision": {
          "type": "string",
          "enum": [
            "year",
            "month",
            "day"
          ]
        },
        "volume": {
          "type": "string"
        },
        "issue": {
          "type": "string"
        },
        "pages": {
          "type": "string"
>>>>>>> d968dc39
        },
        "fhir_coding": {
          "$ref": "#/$defs/FHIRCoding"
        }
      }
    },
    "Provenance": {
      "type": "object",
      "additionalProperties": false,
      "properties": {
        "extractor": {
          "type": "string",
          "description": "Person or system that performed extraction"
        },
        "method": {
          "type": "string",
          "enum": [
            "human_double_entry",
            "human_single",
            "llm_assisted",
            "rule_based",
            "automated",
            "other"
          ],
          "description": "Extraction method used"
        },
        "confidence": {
          "type": "number",
          "minimum": 0,
          "maximum": 1,
          "description": "Extractor's confidence in the extraction"
        },
        "timestamp": {
          "type": "string",
          "format": "date-time",
          "description": "When extraction was performed"
        },
        "transformation_notes": {
          "type": "string",
          "description": "Notes about data processing or transformation"
        },
        "consensus_status": {
          "type": "string",
          "enum": [
            "agreement",
            "disagreement",
            "resolved",
            "single_reviewer",
            "not_applicable"
          ],
          "description": "Status of reviewer consensus (for double extraction)"
        },
        "reviewers": {
          "type": "array",
          "items": {
            "type": "string"
          },
          "description": "List of reviewers involved in extraction"
        },
        "adjudication": {
          "$ref": "#/$defs/Adjudication"
        },
        "source": {
          "$ref": "#/$defs/SourceRef"
        }
      }
    },
    "SourceRef": {
      "type": "object",
      "additionalProperties": false,
      "description": "Reference to a specific location within a document",
      "properties": {
        "anchor": {
          "type": "string",
          "description": "Free-text pointer like 'Table 2', 'Fig 1', or sentence quote"
        },
        "page": {
          "type": "integer",
          "minimum": 1,
          "description": "Page number within the document"
        },
        "figure_id": {
          "type": "string",
          "description": "Identifier of a specific figure"
        },
        "table_id": {
          "type": "string",
          "description": "Identifier of a specific table"
        }
      }
    },
    "ExternalId": {
      "type": "object",
      "additionalProperties": false,
      "required": [
        "source",
        "id"
      ],
      "properties": {
        "source": {
          "type": "string",
          "enum": [
            "PMID",
            "PMCID",
            "DOI",
            "NCT",
            "ISRCTN",
            "EudraCT",
            "EU-CTR",
            "CTIS",
            "UMIN",
            "JPRN",
            "DRKS",
            "ChiCTR",
            "ANZCTR",
            "arXiv",
            "bioRxiv",
            "medRxiv",
            "PubPeer",
            "ISBN",
            "ISSN",
            "Handle",
            "URN",
            "Other"
          ],
          "description": "External identifier source system including preprint servers and academic publishers"
        },
        "id": {
          "type": "string",
          "description": "Identifier value within the source system",
          "examples": [
            "1234.5678",
            "2023.01.001",
            "10.1101/2023.01.01.123456",
            "978-0-123456-78-9"
          ]
        },
        "url": {
          "type": "string",
          "format": "uri",
          "description": "Optional direct URL to the external resource"
        },
        "version": {
          "type": "string",
          "description": "Version number for preprints or versioned documents"
        }
      },
      "allOf": [
        {
          "if": {
            "properties": {
              "source": {
                "const": "arXiv"
              }
            }
          },
          "then": {
            "properties": {
              "id": {
                "pattern": "^(\\d{4}\\.\\d{4,5}|[a-z-]+/\\d{7})$",
                "description": "arXiv identifier (new: YYMM.NNNN or old: subject-class/YYMMnnn)"
              }
            }
          }
        },
        {
          "if": {
            "properties": {
              "source": {
                "const": "ISBN"
              }
            }
          },
          "then": {
            "properties": {
              "id": {
                "pattern": "^(?:978|979)[0-9]{10}$|^[0-9]{9}[0-9X]$",
                "description": "ISBN-10 or ISBN-13 format"
              }
            }
          }
        }
      ]
    },
    "FigureSummary": {
      "type": "object",
      "additionalProperties": false,
      "required": [
        "figure_id",
        "caption"
      ],
      "properties": {
        "figure_id": {
          "type": "string"
        },
        "caption": {
          "type": "string"
        },
        "key_values": {
          "type": "object",
          "additionalProperties": {
            "type": "number"
          },
          "default": {}
        },
        "page": {
          "type": "integer",
          "minimum": 1
        },
        "source": {
          "$ref": "#/$defs/SourceRef"
        }
      }
    },
    "Metadata": {
      "type": "object",
      "additionalProperties": false,
      "required": [
        "title",
        "journal"
      ],
      "properties": {
        "title": {
          "type": "string"
        },
        "journal": {
          "type": "string"
        },
        "journal_abbrev": {
          "type": "string"
        },
        "published_date": {
          "type": "string",
          "format": "date"
        },
        "published_date_precision": {
          "type": "string",
          "enum": [
            "year",
            "month",
            "day"
          ]
        },
        "volume": {
          "type": "string"
        },
        "issue": {
          "type": "string"
        },
        "pages": {
          "type": "string"
        },
        "page_start": {
          "type": "string"
        },
        "page_end": {
          "type": "string"
        },
        "article_number": {
          "type": "string"
        },
        "elocation_id": {
          "type": "string"
        },
        "issn": {
          "type": "string",
          "pattern": "^\\d{4}-\\d{3}[\\dxX]$",
          "description": "International Standard Serial Number (print version)"
        },
        "eissn": {
          "type": "string",
          "pattern": "^\\d{4}-\\d{3}[\\dxX]$",
          "description": "Electronic International Standard Serial Number"
        },
        "authors": {
          "type": "array",
          "items": {
            "$ref": "#/$defs/Author"
          },
          "default": []
        },
        "pmid": {
          "type": "string",
          "pattern": "^\\d{1,8}$"
        },
        "pmcid": {
          "type": "string",
          "pattern": "^PMC\\d+$"
        },
        "doi": {
          "type": "string",
          "pattern": "^10\\.\\d{4,}(\\.\\d+)?/[-._;()/:A-Za-z0-9\\[\\]]+$",
          "description": "DOI with comprehensive character support including brackets and extended punctuation",
          "examples": [
            "10.1056/NEJMoa2001017",
            "10.1002/(SICI)1097-0142(19960101)77:1<1::AID-CNCR1>3.0.CO;2-Z"
          ]
        },
        "registration": {
          "$ref": "#/$defs/Registration"
        },
        "protocol_ref": {
          "type": "string"
        },
        "funding": {
          "type": "string"
        },
        "conflict_of_interest": {
          "type": "string"
        },
        "epub_ahead_of_print_date": {
          "type": "string"
        },
        "vancouver_citation": {
          "type": "string"
        },
        "vancouver_source": {
          "$ref": "#/$defs/SourceRef"
        },
        "source": {
          "$ref": "#/$defs/SourceRef"
        },
        "external_ids": {
          "type": "array",
          "items": {
            "$ref": "#/$defs/ExternalId"
          },
          "default": []
        },
        "supplements": {
          "type": "array",
          "items": {
            "$ref": "#/$defs/SupplementFile"
          },
          "default": []
        },
        "parsing_context": {
          "$ref": "#/$defs/ParsingContext"
        },
        "content_hash_sha256": {
          "type": "string",
          "pattern": "^[a-fA-F0-9]{64}$",
          "description": "SHA-256 hash van bronbestand of platte tekst (64-char hex)"
        }
      },
      "dependentSchemas": {
        "published_date_precision": {
          "required": [
            "published_date"
          ],
          "properties": {
            "published_date_precision": {
              "description": "Precision can only be specified if published_date is present"
            }
          }
        },
        "page_end": {
          "required": [
            "page_start"
          ],
          "properties": {
            "page_end": {
              "description": "End page requires start page to be specified"
            }
          }
        },
        "vancouver_source": {
          "required": [
            "vancouver_citation"
          ],
          "properties": {
            "vancouver_source": {
              "description": "Vancouver source reference requires vancouver_citation to be present"
            }
          }
        }
      },
      "allOf": [
        {
          "if": {
            "properties": {
              "published_date_precision": {
                "const": "day"
              }
            }
          },
          "then": {
            "properties": {
              "published_date": {
                "pattern": "^\\d{4}-\\d{2}-\\d{2}$",
                "description": "Day precision requires full date format YYYY-MM-DD"
              }
            }
          }
        },
        {
          "if": {
            "properties": {
              "published_date_precision": {
                "const": "month"
              }
            }
          },
          "then": {
            "properties": {
              "published_date": {
                "pattern": "^\\d{4}-\\d{2}(-\\d{2})?$",
                "description": "Month precision allows YYYY-MM or YYYY-MM-DD format"
              }
            }
          }
        },
        {
          "if": {
            "properties": {
              "published_date_precision": {
                "const": "year"
              }
            }
          },
          "then": {
            "properties": {
              "published_date": {
                "pattern": "^\\d{4}(-\\d{2}(-\\d{2})?)?$",
                "description": "Year precision allows YYYY, YYYY-MM, or YYYY-MM-DD format"
              }
            }
          }
        }
      ]
    },
<<<<<<< HEAD
    "FHIRCoding": {
=======
    "ParsingContext": {
      "type": "object",
      "additionalProperties": false,
      "required": [
        "parser_name",
        "parsing_timestamp"
      ],
      "properties": {
        "parser_name": {
          "type": "string",
          "description": "Name of the parsing tool/library used"
        },
        "parser_version": {
          "type": "string",
          "description": "Version of the parsing tool"
        },
        "parsing_timestamp": {
          "type": "string",
          "format": "date-time",
          "description": "When parsing was performed"
        },
        "language_detected": {
          "$ref": "#/$defs/LanguageCode",
          "description": "Detected language of the document"
        },
        "ocr_engine": {
          "type": "string",
          "description": "OCR engine used (if applicable)"
        },
        "ocr_quality_score": {
          "type": "number",
          "minimum": 0,
          "maximum": 1,
          "description": "Overall OCR quality assessment"
        },
        "pdf_producer": {
          "type": "string",
          "description": "Software that generated the PDF"
        },
        "page_count": {
          "type": "integer",
          "minimum": 1,
          "description": "Total pages in document"
        },
        "sections_detected": {
          "type": "array",
          "items": {
            "type": "string"
          },
          "default": [],
          "description": "Document sections automatically detected"
        },
        "parsing_warnings": {
          "type": "array",
          "items": {
            "type": "string"
          },
          "default": [],
          "description": "Warnings encountered during parsing"
        },
        "ai_processing": {
          "$ref": "#/$defs/AIProcessingMetadata"
        }
      }
    },
    "ExtractionWarning": {
>>>>>>> d968dc39
      "type": "object",
      "additionalProperties": false,
      "description": "FHIR R5 Coding datatype for medical terminology",
      "properties": {
        "system": {
          "type": "string",
          "format": "uri",
          "description": "URI that identifies the code system"
        },
<<<<<<< HEAD
        "version": {
          "type": "string",
=======
        "source": {
          "$ref": "#/$defs/SourceRef"
        }
      }
    },
    "FHIRCoding": {
      "type": "object",
      "additionalProperties": false,
      "description": "FHIR R5 Coding datatype for medical terminology",
      "properties": {
        "system": {
          "type": "string",
          "format": "uri",
          "description": "URI that identifies the code system"
        },
        "version": {
          "type": "string",
>>>>>>> d968dc39
          "description": "Version of the code system"
        },
        "code": {
          "type": "string",
          "description": "Symbol in syntax defined by the system"
        },
        "display": {
          "type": "string",
          "description": "Representation defined by the system"
        },
        "userSelected": {
          "type": "boolean",
          "description": "If this coding was chosen directly by the user"
        }
      }
    },
<<<<<<< HEAD
    "LanguageCode": {
      "type": "string",
      "pattern": "^[a-z]{2,3}(-[A-Z]{2})?(-[a-z]{2,8})*$",
      "description": "BCP 47 language tag supporting language, region, and variants (e.g., 'en-US', 'zh-Hans-CN', 'ar-EG')",
      "examples": [
        "en",
        "en-US",
        "en-GB",
        "nl",
        "nl-NL",
        "nl-BE",
        "de-DE",
        "fr-FR",
        "es-ES",
        "zh-Hans",
        "zh-Hant",
        "ar-EG",
        "he-IL"
      ]
    },
    "ParsingContext": {
      "type": "object",
      "additionalProperties": false,
      "required": [
        "parser_name",
        "parsing_timestamp"
      ],
      "properties": {
        "parser_name": {
          "type": "string",
          "description": "Name of the parsing tool/library used"
        },
        "parser_version": {
          "type": "string",
          "description": "Version of the parsing tool"
        },
        "parsing_timestamp": {
          "type": "string",
          "format": "date-time",
          "description": "When parsing was performed"
        },
        "language_detected": {
          "$ref": "#/$defs/LanguageCode",
          "description": "Detected language of the document"
        },
        "ocr_engine": {
          "type": "string",
          "description": "OCR engine used (if applicable)"
        },
        "ocr_quality_score": {
          "type": "number",
          "minimum": 0,
          "maximum": 1,
          "description": "Overall OCR quality assessment"
        },
        "pdf_producer": {
          "type": "string",
          "description": "Software that generated the PDF"
        },
        "page_count": {
          "type": "integer",
          "minimum": 1,
          "description": "Total pages in document"
        },
        "sections_detected": {
          "type": "array",
          "items": {
            "type": "string"
          },
          "default": [],
          "description": "Document sections automatically detected"
        },
        "parsing_warnings": {
          "type": "array",
          "items": {
            "type": "string"
          },
          "default": [],
          "description": "Warnings encountered during parsing"
        },
        "ai_processing": {
          "$ref": "#/$defs/AIProcessingMetadata"
        }
      }
    },
    "Adjudication": {
      "type": "object",
      "additionalProperties": false,
      "properties": {
        "needed": {
          "type": "boolean",
          "default": false
        },
        "adjudicator": {
          "type": "string"
        },
=======
    "ParsedTable": {
      "type": "object",
      "additionalProperties": false,
      "required": [
        "table_id",
        "title"
      ],
      "properties": {
        "table_id": {
          "type": "string"
        },
        "title": {
          "type": "string"
        },
        "page": {
          "type": "integer",
          "minimum": 1
        },
        "type": {
          "type": "string",
          "enum": [
            "baseline",
            "outcomes",
            "harms",
            "methods",
            "other"
          ]
        },
        "rows": {
          "type": "array",
          "items": {
            "type": "object",
            "additionalProperties": false,
            "required": [
              "cells"
            ],
            "properties": {
              "cells": {
                "type": "array",
                "minItems": 1,
                "items": {
                  "type": "string"
                }
              }
            }
          },
          "default": []
        },
        "source": {
          "$ref": "#/$defs/SourceRef"
        }
      }
    },
    "Author": {
      "type": "object",
      "additionalProperties": false,
      "description": "Author information for academic publications",
      "required": [
        "last_name"
      ],
      "properties": {
        "last_name": {
          "type": "string",
          "description": "Author's family name"
        },
        "initials": {
          "type": "string",
          "description": "Author's first/middle name initials"
        },
        "given_names": {
          "type": "string",
          "description": "Author's full first and middle names"
        },
        "orcid": {
          "type": "string",
          "pattern": "^(https://orcid\\.org/)?0000-00(0[2-9]|[1-9]\\d)-\\d{4}-\\d{3}[\\dX]$",
          "description": "ORCID identifier with checksum validation (optionally with URL prefix)",
          "examples": [
            "0000-0002-1825-0097",
            "https://orcid.org/0000-0002-1825-0097"
          ]
        },
        "affiliations": {
          "type": "array",
          "items": {
            "type": "string"
          },
          "default": [],
          "description": "Author's institutional affiliations"
        },
        "corresponding": {
          "type": "boolean",
          "default": false,
          "description": "Whether this author is the corresponding author"
        },
        "email": {
          "$ref": "#/$defs/EmailAddress",
          "description": "Contact email address (typically for corresponding authors)"
        }
      }
    },
    "Adjudication": {
      "type": "object",
      "additionalProperties": false,
      "properties": {
        "needed": {
          "type": "boolean",
          "default": false
        },
        "adjudicator": {
          "type": "string"
        },
>>>>>>> d968dc39
        "notes": {
          "type": "string"
        }
      }
    },
    "SupplementFile": {
      "type": "object",
      "additionalProperties": false,
      "required": [
        "label"
      ],
      "properties": {
        "label": {
          "type": "string"
        },
        "filename": {
          "type": "string"
        },
        "url": {
          "type": "string",
          "format": "uri"
        },
        "doi": {
          "type": "string",
          "pattern": "^10\\.\\d{4,9}/[-._;()/:A-Za-z0-9]+$"
        },
        "content_type": {
          "type": "string"
        },
        "file_size": {
          "type": "integer",
          "minimum": 0,
          "description": "File size in bytes"
        },
        "checksum": {
          "$ref": "#/$defs/DataIntegrity"
        }
      }
    },
    "DataIntegrity": {
      "type": "object",
      "additionalProperties": false,
      "description": "Data integrity verification with multiple hash algorithms",
      "required": [
        "algorithm",
        "value"
      ],
      "properties": {
        "algorithm": {
          "type": "string",
          "enum": [
            "SHA-256",
            "SHA-512",
            "SHA-3-256",
            "SHA-3-512",
            "BLAKE2b",
            "SHA-1",
            "MD5",
            "CRC32"
          ],
          "description": "Cryptographic hash algorithm used"
        },
        "value": {
          "type": "string",
          "description": "Hex-encoded hash value"
        },
        "salt": {
          "type": "string",
          "description": "Optional salt value for enhanced security"
        },
        "verification_timestamp": {
          "type": "string",
          "format": "date-time",
          "description": "When the hash was computed or verified"
        },
        "verified_by": {
          "type": "string",
          "description": "System or person who verified the hash"
        },
        "multiple_hashes": {
          "type": "array",
          "items": {
            "type": "object",
            "required": [
              "algorithm",
              "value"
            ],
            "properties": {
              "algorithm": {
                "type": "string"
              },
              "value": {
                "type": "string"
              }
            }
          },
          "description": "Additional hash values using different algorithms for enhanced verification"
        }
      },
      "allOf": [
        {
          "if": {
            "properties": {
              "algorithm": {
                "const": "SHA-256"
              }
            }
          },
          "then": {
            "properties": {
              "value": {
                "pattern": "^[a-fA-F0-9]{64}$",
                "description": "SHA-256 hash must be 64 hex characters"
              }
            }
          }
        },
        {
          "if": {
            "properties": {
              "algorithm": {
                "const": "SHA-512"
              }
            }
          },
          "then": {
            "properties": {
              "value": {
                "pattern": "^[a-fA-F0-9]{128}$",
                "description": "SHA-512 hash must be 128 hex characters"
              }
            }
          }
        },
        {
          "if": {
            "properties": {
              "algorithm": {
                "const": "SHA-3-256"
              }
            }
          },
          "then": {
            "properties": {
              "value": {
                "pattern": "^[a-fA-F0-9]{64}$",
                "description": "SHA-3-256 hash must be 64 hex characters"
              }
            }
          }
        },
        {
          "if": {
            "properties": {
              "algorithm": {
                "const": "SHA-3-512"
              }
            }
          },
          "then": {
            "properties": {
              "value": {
                "pattern": "^[a-fA-F0-9]{128}$",
                "description": "SHA-3-512 hash must be 128 hex characters"
              }
            }
          }
        },
        {
          "if": {
            "properties": {
              "algorithm": {
                "const": "BLAKE2b"
              }
            }
          },
          "then": {
            "properties": {
              "value": {
                "pattern": "^[a-fA-F0-9]{128}$",
                "description": "BLAKE2b hash must be 128 hex characters"
              }
            }
          }
        },
        {
          "if": {
            "properties": {
              "algorithm": {
                "const": "SHA-1"
              }
            }
          },
          "then": {
            "properties": {
              "value": {
                "pattern": "^[a-fA-F0-9]{40}$",
                "description": "SHA-1 hash must be 40 hex characters"
              }
            }
          }
        },
        {
          "if": {
            "properties": {
              "algorithm": {
                "const": "MD5"
              }
            }
          },
          "then": {
            "properties": {
              "value": {
                "pattern": "^[a-fA-F0-9]{32}$",
                "description": "MD5 hash must be 32 hex characters"
              }
            }
          }
        },
        {
          "if": {
            "properties": {
              "algorithm": {
                "const": "CRC32"
              }
            }
          },
          "then": {
            "properties": {
              "value": {
                "pattern": "^[a-fA-F0-9]{8}$",
                "description": "CRC32 hash must be 8 hex characters"
              }
            }
          }
        }
      ]
    },
    "Registration": {
      "type": "object",
      "additionalProperties": false,
      "description": "Clinical trial or study registration information",
      "properties": {
        "registry": {
          "type": "string",
          "enum": [
            "ClinicalTrials.gov",
            "ISRCTN",
            "EudraCT",
            "EU-CTR",
            "CTIS",
            "ChiCTR",
            "ANZCTR",
            "UMIN-CTR",
            "JPRN",
            "PACTR",
            "IRCT",
            "DRKS",
            "TCTR",
            "SLCTR",
            "RPCEC",
            "REBEC",
            "Other"
          ],
          "description": "Clinical trial registry (includes major international and regional registries)"
        },
        "identifier": {
          "type": "string",
          "description": "Registration identifier within the registry",
          "examples": [
            "NCT04123456",
            "ISRCTN12345678",
            "2020-001234-56",
            "UMIN000012345"
          ]
        },
        "url": {
          "type": "string",
          "format": "uri",
          "description": "Direct URL to the registration record"
        }
      },
      "allOf": [
        {
          "if": {
            "properties": {
              "registry": {
                "const": "ClinicalTrials.gov"
              }
            }
          },
          "then": {
            "properties": {
              "identifier": {
                "pattern": "^NCT\\d{8}$",
                "description": "ClinicalTrials.gov identifier format: NCT followed by 8 digits"
              }
            }
          }
        },
        {
          "if": {
            "properties": {
              "registry": {
                "const": "ISRCTN"
              }
            }
          },
          "then": {
            "properties": {
              "identifier": {
                "pattern": "^ISRCTN\\d{8}$",
                "description": "ISRCTN identifier format: ISRCTN followed by 8 digits"
              }
            }
          }
        },
        {
          "if": {
            "properties": {
              "registry": {
                "const": "EudraCT"
              }
            }
          },
          "then": {
            "properties": {
              "identifier": {
                "pattern": "^\\d{4}-\\d{6}-\\d{2}$",
                "description": "EudraCT identifier format: YYYY-NNNNNN-NN"
              }
            }
          }
        },
        {
          "if": {
            "properties": {
              "registry": {
                "const": "UMIN-CTR"
              }
            }
          },
          "then": {
            "properties": {
              "identifier": {
                "pattern": "^UMIN\\d{9}$",
                "description": "UMIN-CTR identifier format: UMIN followed by 9 digits"
              }
            }
          }
        },
        {
          "if": {
            "properties": {
              "registry": {
                "const": "ChiCTR"
              }
            }
          },
          "then": {
            "properties": {
              "identifier": {
                "pattern": "^ChiCTR\\d{10}$",
                "description": "ChiCTR identifier format: ChiCTR followed by 10 digits"
              }
            }
          }
        }
      ]
    },
<<<<<<< HEAD
    "Author": {
=======
    "BayesianInterval": {
      "type": "object",
      "additionalProperties": false,
      "description": "Bayesian credible interval",
      "required": [
        "lower",
        "upper",
        "credibility"
      ],
      "properties": {
        "lower": {
          "type": "number",
          "description": "Lower bound of credible interval"
        },
        "upper": {
          "type": "number",
          "description": "Upper bound of credible interval"
        },
        "credibility": {
          "type": "number",
          "minimum": 0,
          "maximum": 1,
          "description": "Credibility level (e.g., 0.95 for 95% CrI)"
        },
        "hdi": {
          "type": "boolean",
          "description": "Whether this is a Highest Density Interval"
        }
      }
    },
    "DataIntegrity": {
>>>>>>> d968dc39
      "type": "object",
      "additionalProperties": false,
      "description": "Data integrity verification with multiple hash algorithms",
      "required": [
        "algorithm",
        "value"
      ],
      "properties": {
        "algorithm": {
          "type": "string",
          "enum": [
            "SHA-256",
            "SHA-512",
            "SHA-3-256",
            "SHA-3-512",
            "BLAKE2b",
            "SHA-1",
            "MD5",
            "CRC32"
          ],
          "description": "Cryptographic hash algorithm used"
        },
        "value": {
          "type": "string",
          "description": "Hex-encoded hash value"
        },
        "salt": {
          "type": "string",
          "description": "Optional salt value for enhanced security"
        },
        "verification_timestamp": {
          "type": "string",
          "format": "date-time",
          "description": "When the hash was computed or verified"
        },
        "verified_by": {
          "type": "string",
          "description": "System or person who verified the hash"
        },
        "multiple_hashes": {
          "type": "array",
          "items": {
            "type": "object",
            "required": [
              "algorithm",
              "value"
            ],
            "properties": {
              "algorithm": {
                "type": "string"
              },
              "value": {
                "type": "string"
              }
            }
          },
          "description": "Additional hash values using different algorithms for enhanced verification"
        }
<<<<<<< HEAD
      }
    },
    "AIProcessingMetadata": {
      "type": "object",
      "additionalProperties": false,
      "description": "Metadata for AI/ML processing and bias detection",
      "properties": {
        "model_info": {
          "type": "object",
          "required": [
            "name",
            "version"
          ],
          "properties": {
            "name": {
              "type": "string",
              "description": "Model name or identifier"
            },
            "version": {
              "type": "string",
              "description": "Model version"
            },
            "architecture": {
              "type": "string",
              "enum": [
                "transformer",
                "cnn",
                "rnn",
                "lstm",
                "gru",
                "bert",
                "gpt",
                "ensemble",
                "classical_ml",
                "other"
              ],
              "description": "Model architecture type"
            },
            "training_data_size": {
              "type": "integer",
              "minimum": 0
            },
            "training_date": {
              "type": "string",
              "format": "date"
            },
            "fine_tuned": {
              "type": "boolean",
              "description": "Whether model was fine-tuned for specific domain"
            },
            "domain_specific": {
              "type": "boolean",
              "description": "Whether model is domain-specific (e.g., medical)"
            }
          }
        },
        "performance_metrics": {
          "type": "object",
          "properties": {
            "accuracy": {
              "type": "number",
              "minimum": 0,
              "maximum": 1
            },
            "precision": {
              "type": "number",
              "minimum": 0,
              "maximum": 1
            },
            "recall": {
              "type": "number",
              "minimum": 0,
              "maximum": 1
            },
            "f1_score": {
              "type": "number",
              "minimum": 0,
              "maximum": 1
            },
            "auc_roc": {
              "type": "number",
              "minimum": 0,
              "maximum": 1
            },
            "confidence_interval": {
              "$ref": "#/$defs/EffectCI"
            },
            "validation_method": {
              "type": "string",
              "enum": [
                "cross_validation",
                "holdout",
                "temporal_split",
                "external_validation",
                "other"
              ]
            },
            "test_set_size": {
              "type": "integer",
              "minimum": 0
            }
          }
        },
        "bias_assessment": {
          "type": "object",
          "description": "Assessment of potential biases in AI model",
          "properties": {
            "demographic_bias": {
              "type": "object",
              "properties": {
                "assessed": {
                  "type": "boolean"
                },
                "bias_detected": {
                  "type": "boolean"
                },
                "affected_groups": {
                  "type": "array",
                  "items": {
                    "type": "string"
                  },
                  "description": "Demographic groups showing bias"
                },
                "mitigation_applied": {
                  "type": "boolean"
                },
                "fairness_metrics": {
                  "type": "object",
                  "properties": {
                    "demographic_parity": {
                      "type": "number"
                    },
                    "equalized_odds": {
                      "type": "number"
                    },
                    "calibration": {
                      "type": "number"
                    }
                  }
                }
              }
            },
            "selection_bias": {
              "type": "object",
              "properties": {
                "training_data_representativeness": {
                  "type": "string",
                  "enum": [
                    "high",
                    "moderate",
                    "low",
                    "unknown"
                  ]
                },
                "sampling_method": {
                  "type": "string"
                },
                "geographic_bias": {
                  "type": "boolean"
                },
                "temporal_bias": {
                  "type": "boolean"
                }
              }
            },
            "confirmation_bias": {
              "type": "object",
              "properties": {
                "label_quality_assessment": {
                  "type": "boolean"
                },
                "inter_annotator_agreement": {
                  "type": "number",
                  "minimum": 0,
                  "maximum": 1
                },
                "annotation_guidelines": {
                  "type": "string"
                }
=======
      },
      "allOf": [
        {
          "if": {
            "properties": {
              "algorithm": {
                "const": "SHA-256"
>>>>>>> d968dc39
              }
            }
          },
          "then": {
            "properties": {
              "value": {
                "pattern": "^[a-fA-F0-9]{64}$",
                "description": "SHA-256 hash must be 64 hex characters"
              }
            }
          }
        },
        {
          "if": {
            "properties": {
              "algorithm": {
                "const": "SHA-512"
              }
            }
<<<<<<< HEAD
          }
        }
      }
    },
    "EmailAddress": {
      "type": "string",
      "format": "email",
      "pattern": "^[a-zA-Z0-9._%+-]+@[a-zA-Z0-9.-]+\\.[a-zA-Z]{2,}$",
      "description": "Valid email address for correspondence",
      "examples": [
        "researcher@university.edu",
        "corresponding.author@hospital.org"
      ]
    },
    "BayesianInterval": {
      "type": "object",
      "additionalProperties": false,
      "description": "Bayesian credible interval",
      "required": [
        "lower",
        "upper",
        "credibility"
      ],
      "properties": {
        "lower": {
          "type": "number",
          "description": "Lower bound of credible interval"
        },
        "upper": {
          "type": "number",
          "description": "Upper bound of credible interval"
        },
        "credibility": {
          "type": "number",
          "minimum": 0,
          "maximum": 1,
          "description": "Credibility level (e.g., 0.95 for 95% CrI)"
        },
        "hdi": {
          "type": "boolean",
          "description": "Whether this is a Highest Density Interval"
        }
      }
    },
    "EffectCI": {
      "type": "object",
      "additionalProperties": false,
      "description": "Confidence interval for effect estimates",
      "required": [
        "lower",
        "upper"
      ],
      "properties": {
        "level": {
          "type": "number",
          "minimum": 50,
          "maximum": 99.99,
          "default": 95,
          "description": "Confidence level as percentage (e.g., 95, 97.5, 99)"
        },
        "lower": {
          "type": "number",
          "description": "Lower bound of confidence interval"
        },
        "upper": {
          "type": "number",
          "description": "Upper bound of confidence interval"
        }
      }
=======
          },
          "then": {
            "properties": {
              "value": {
                "pattern": "^[a-fA-F0-9]{128}$",
                "description": "SHA-512 hash must be 128 hex characters"
              }
            }
          }
        },
        {
          "if": {
            "properties": {
              "algorithm": {
                "const": "SHA-3-256"
              }
            }
          },
          "then": {
            "properties": {
              "value": {
                "pattern": "^[a-fA-F0-9]{64}$",
                "description": "SHA-3-256 hash must be 64 hex characters"
              }
            }
          }
        },
        {
          "if": {
            "properties": {
              "algorithm": {
                "const": "SHA-3-512"
              }
            }
          },
          "then": {
            "properties": {
              "value": {
                "pattern": "^[a-fA-F0-9]{128}$",
                "description": "SHA-3-512 hash must be 128 hex characters"
              }
            }
          }
        },
        {
          "if": {
            "properties": {
              "algorithm": {
                "const": "BLAKE2b"
              }
            }
          },
          "then": {
            "properties": {
              "value": {
                "pattern": "^[a-fA-F0-9]{128}$",
                "description": "BLAKE2b hash must be 128 hex characters"
              }
            }
          }
        },
        {
          "if": {
            "properties": {
              "algorithm": {
                "const": "SHA-1"
              }
            }
          },
          "then": {
            "properties": {
              "value": {
                "pattern": "^[a-fA-F0-9]{40}$",
                "description": "SHA-1 hash must be 40 hex characters"
              }
            }
          }
        },
        {
          "if": {
            "properties": {
              "algorithm": {
                "const": "MD5"
              }
            }
          },
          "then": {
            "properties": {
              "value": {
                "pattern": "^[a-fA-F0-9]{32}$",
                "description": "MD5 hash must be 32 hex characters"
              }
            }
          }
        },
        {
          "if": {
            "properties": {
              "algorithm": {
                "const": "CRC32"
              }
            }
          },
          "then": {
            "properties": {
              "value": {
                "pattern": "^[a-fA-F0-9]{8}$",
                "description": "CRC32 hash must be 8 hex characters"
              }
            }
          }
        }
      ]
    },
    "ExternalId": {
      "type": "object",
      "additionalProperties": false,
      "required": [
        "source",
        "id"
      ],
      "properties": {
        "source": {
          "type": "string",
          "enum": [
            "PMID",
            "PMCID",
            "DOI",
            "NCT",
            "ISRCTN",
            "EudraCT",
            "EU-CTR",
            "CTIS",
            "UMIN",
            "JPRN",
            "DRKS",
            "ChiCTR",
            "ANZCTR",
            "arXiv",
            "bioRxiv",
            "medRxiv",
            "PubPeer",
            "ISBN",
            "ISSN",
            "Handle",
            "URN",
            "Other"
          ],
          "description": "External identifier source system including preprint servers and academic publishers"
        },
        "id": {
          "type": "string",
          "description": "Identifier value within the source system",
          "examples": [
            "1234.5678",
            "2023.01.001",
            "10.1101/2023.01.01.123456",
            "978-0-123456-78-9"
          ]
        },
        "url": {
          "type": "string",
          "format": "uri",
          "description": "Optional direct URL to the external resource"
        },
        "version": {
          "type": "string",
          "description": "Version number for preprints or versioned documents"
        }
      },
      "allOf": [
        {
          "if": {
            "properties": {
              "source": {
                "const": "arXiv"
              }
            }
          },
          "then": {
            "properties": {
              "id": {
                "pattern": "^(\\d{4}\\.\\d{4,5}|[a-z-]+/\\d{7})$",
                "description": "arXiv identifier (new: YYMM.NNNN or old: subject-class/YYMMnnn)"
              }
            }
          }
        },
        {
          "if": {
            "properties": {
              "source": {
                "const": "ISBN"
              }
            }
          },
          "then": {
            "properties": {
              "id": {
                "pattern": "^(?:978|979)[0-9]{10}$|^[0-9]{9}[0-9X]$",
                "description": "ISBN-10 or ISBN-13 format"
              }
            }
          }
        }
      ]
    },
    "AIProcessingMetadata": {
      "type": "object",
      "additionalProperties": false,
      "description": "Metadata for AI/ML processing and bias detection",
      "properties": {
        "model_info": {
          "type": "object",
          "required": [
            "name",
            "version"
          ],
          "properties": {
            "name": {
              "type": "string",
              "description": "Model name or identifier"
            },
            "version": {
              "type": "string",
              "description": "Model version"
            },
            "architecture": {
              "type": "string",
              "enum": [
                "transformer",
                "cnn",
                "rnn",
                "lstm",
                "gru",
                "bert",
                "gpt",
                "ensemble",
                "classical_ml",
                "other"
              ],
              "description": "Model architecture type"
            },
            "training_data_size": {
              "type": "integer",
              "minimum": 0
            },
            "training_date": {
              "type": "string",
              "format": "date"
            },
            "fine_tuned": {
              "type": "boolean",
              "description": "Whether model was fine-tuned for specific domain"
            },
            "domain_specific": {
              "type": "boolean",
              "description": "Whether model is domain-specific (e.g., medical)"
            }
          }
        },
        "performance_metrics": {
          "type": "object",
          "properties": {
            "accuracy": {
              "type": "number",
              "minimum": 0,
              "maximum": 1
            },
            "precision": {
              "type": "number",
              "minimum": 0,
              "maximum": 1
            },
            "recall": {
              "type": "number",
              "minimum": 0,
              "maximum": 1
            },
            "f1_score": {
              "type": "number",
              "minimum": 0,
              "maximum": 1
            },
            "auc_roc": {
              "type": "number",
              "minimum": 0,
              "maximum": 1
            },
            "confidence_interval": {
              "$ref": "#/$defs/EffectCI"
            },
            "validation_method": {
              "type": "string",
              "enum": [
                "cross_validation",
                "holdout",
                "temporal_split",
                "external_validation",
                "other"
              ]
            },
            "test_set_size": {
              "type": "integer",
              "minimum": 0
            }
          }
        },
        "bias_assessment": {
          "type": "object",
          "description": "Assessment of potential biases in AI model",
          "properties": {
            "demographic_bias": {
              "type": "object",
              "properties": {
                "assessed": {
                  "type": "boolean"
                },
                "bias_detected": {
                  "type": "boolean"
                },
                "affected_groups": {
                  "type": "array",
                  "items": {
                    "type": "string"
                  },
                  "description": "Demographic groups showing bias"
                },
                "mitigation_applied": {
                  "type": "boolean"
                },
                "fairness_metrics": {
                  "type": "object",
                  "properties": {
                    "demographic_parity": {
                      "type": "number"
                    },
                    "equalized_odds": {
                      "type": "number"
                    },
                    "calibration": {
                      "type": "number"
                    }
                  }
                }
              }
            },
            "selection_bias": {
              "type": "object",
              "properties": {
                "training_data_representativeness": {
                  "type": "string",
                  "enum": [
                    "high",
                    "moderate",
                    "low",
                    "unknown"
                  ]
                },
                "sampling_method": {
                  "type": "string"
                },
                "geographic_bias": {
                  "type": "boolean"
                },
                "temporal_bias": {
                  "type": "boolean"
                }
              }
            },
            "confirmation_bias": {
              "type": "object",
              "properties": {
                "label_quality_assessment": {
                  "type": "boolean"
                },
                "inter_annotator_agreement": {
                  "type": "number",
                  "minimum": 0,
                  "maximum": 1
                },
                "annotation_guidelines": {
                  "type": "string"
                }
              }
            }
          }
        },
        "explainability": {
          "type": "object",
          "properties": {
            "method": {
              "type": "string",
              "enum": [
                "lime",
                "shap",
                "attention_weights",
                "gradient_attribution",
                "integrated_gradients",
                "permutation_importance",
                "other"
              ],
              "description": "Explainability method used"
            },
            "feature_importance": {
              "type": "array",
              "items": {
                "type": "object",
                "properties": {
                  "feature": {
                    "type": "string"
                  },
                  "importance_score": {
                    "type": "number"
                  },
                  "rank": {
                    "type": "integer",
                    "minimum": 1
                  }
                }
              }
            },
            "global_explanations": {
              "type": "boolean"
            },
            "local_explanations": {
              "type": "boolean"
            },
            "counterfactual_examples": {
              "type": "boolean"
            }
          }
        },
        "uncertainty_quantification": {
          "type": "object",
          "properties": {
            "method": {
              "type": "string",
              "enum": [
                "bayesian",
                "ensemble",
                "monte_carlo_dropout",
                "conformal_prediction",
                "none"
              ],
              "description": "Uncertainty quantification method"
            },
            "epistemic_uncertainty": {
              "type": "number",
              "description": "Model uncertainty"
            },
            "aleatoric_uncertainty": {
              "type": "number",
              "description": "Data uncertainty"
            },
            "prediction_intervals": {
              "type": "boolean"
            },
            "out_of_distribution_detection": {
              "type": "boolean"
            }
          }
        },
        "ethical_considerations": {
          "type": "object",
          "properties": {
            "informed_consent": {
              "type": "boolean",
              "description": "Whether data subjects provided informed consent for AI processing"
            },
            "data_minimization": {
              "type": "boolean",
              "description": "Whether data minimization principle was applied"
            },
            "right_to_explanation": {
              "type": "boolean",
              "description": "Whether explanations are provided to affected individuals"
            },
            "human_oversight": {
              "type": "string",
              "enum": [
                "human_in_the_loop",
                "human_on_the_loop",
                "human_out_of_the_loop"
              ],
              "description": "Level of human oversight in AI decisions"
            },
            "impact_assessment": {
              "type": "boolean",
              "description": "Whether algorithmic impact assessment was conducted"
            }
          }
        }
      }
    },
    "EmailAddress": {
      "type": "string",
      "format": "email",
      "pattern": "^[a-zA-Z0-9._%+-]+@[a-zA-Z0-9.-]+\\.[a-zA-Z]{2,}$",
      "description": "Valid email address for correspondence",
      "examples": [
        "researcher@university.edu",
        "corresponding.author@hospital.org"
      ]
    },
    "EffectCI": {
      "type": "object",
      "additionalProperties": false,
      "description": "Confidence interval for effect estimates",
      "required": [
        "lower",
        "upper"
      ],
      "properties": {
        "level": {
          "type": "number",
          "minimum": 50,
          "maximum": 99.99,
          "default": 95,
          "description": "Confidence level as percentage (e.g., 95, 97.5, 99)"
        },
        "lower": {
          "type": "number",
          "description": "Lower bound of confidence interval"
        },
        "upper": {
          "type": "number",
          "description": "Upper bound of confidence interval"
        }
      }
>>>>>>> d968dc39
    }
  }
}<|MERGE_RESOLUTION|>--- conflicted
+++ resolved
@@ -2049,8 +2049,6 @@
         }
       }
     },
-<<<<<<< HEAD
-=======
     "OntologyTerm": {
       "type": "object",
       "additionalProperties": false,
@@ -2094,7 +2092,59 @@
         }
       }
     },
->>>>>>> d968dc39
+    "ParsedTable": {
+      "type": "object",
+      "additionalProperties": false,
+      "required": [
+        "table_id",
+        "title"
+      ],
+      "properties": {
+        "table_id": {
+          "type": "string"
+        },
+        "title": {
+          "type": "string"
+        },
+        "page": {
+          "type": "integer",
+          "minimum": 1
+        },
+        "type": {
+          "type": "string",
+          "enum": [
+            "baseline",
+            "outcomes",
+            "harms",
+            "methods",
+            "other"
+          ]
+        },
+        "rows": {
+          "type": "array",
+          "items": {
+            "type": "object",
+            "additionalProperties": false,
+            "required": [
+              "cells"
+            ],
+            "properties": {
+              "cells": {
+                "type": "array",
+                "minItems": 1,
+                "items": {
+                  "type": "string"
+                }
+              }
+            }
+          },
+          "default": []
+        },
+        "source": {
+          "$ref": "#/$defs/SourceRef"
+        }
+      }
+    },
     "RiskOfBias": {
       "type": "object",
       "additionalProperties": false,
@@ -2371,151 +2421,222 @@
         }
       ]
     },
-<<<<<<< HEAD
-    "ISO8601Duration": {
-      "$anchor": "duration",
-      "type": "string",
-      "pattern": "^P(?:(?:\\d+Y)?(?:\\d+M)?(?:\\d+W)?(?:\\d+D)?)?(?:T(?:\\d+H)?(?:\\d+M)?(?:\\d+(?:\\.\\d+)?S)?)?$",
-      "description": "Strict ISO 8601 duration (e.g., 'P30D', 'PT24H', 'P2W', 'P1Y2M3DT4H5M6S').",
-      "examples": [
-        "P30D",
-        "PT24H",
-        "P2W",
-        "P6M",
-        "P1Y",
-        "PT2H30M",
-        "P1Y2M3DT4H5M6.789S"
-      ]
-    },
-    "ParsedTable": {
+    "Metadata": {
       "type": "object",
       "additionalProperties": false,
       "required": [
-        "table_id",
-        "title"
+        "title",
+        "journal"
       ],
       "properties": {
-        "table_id": {
-          "type": "string"
-        },
         "title": {
           "type": "string"
         },
-        "page": {
-          "type": "integer",
-          "minimum": 1
-        },
-        "type": {
-          "type": "string",
-          "enum": [
-            "baseline",
-            "outcomes",
-            "harms",
-            "methods",
-            "other"
+        "journal": {
+          "type": "string"
+        },
+        "journal_abbrev": {
+          "type": "string"
+        },
+        "published_date": {
+          "type": "string",
+          "format": "date"
+        },
+        "published_date_precision": {
+          "type": "string",
+          "enum": [
+            "year",
+            "month",
+            "day"
           ]
         },
-        "rows": {
+        "volume": {
+          "type": "string"
+        },
+        "issue": {
+          "type": "string"
+        },
+        "pages": {
+          "type": "string"
+        },
+        "page_start": {
+          "type": "string"
+        },
+        "page_end": {
+          "type": "string"
+        },
+        "article_number": {
+          "type": "string"
+        },
+        "elocation_id": {
+          "type": "string"
+        },
+        "issn": {
+          "type": "string",
+          "pattern": "^\\d{4}-\\d{3}[\\dxX]$",
+          "description": "International Standard Serial Number (print version)"
+        },
+        "eissn": {
+          "type": "string",
+          "pattern": "^\\d{4}-\\d{3}[\\dxX]$",
+          "description": "Electronic International Standard Serial Number"
+        },
+        "authors": {
           "type": "array",
           "items": {
-            "type": "object",
-            "additionalProperties": false,
-            "required": [
-              "cells"
-            ],
-            "properties": {
-              "cells": {
-                "type": "array",
-                "minItems": 1,
-                "items": {
-                  "type": "string"
-                }
-              }
-            }
+            "$ref": "#/$defs/Author"
           },
           "default": []
-=======
-    "Provenance": {
-      "type": "object",
-      "additionalProperties": false,
-      "properties": {
-        "extractor": {
-          "type": "string",
-          "description": "Person or system that performed extraction"
-        },
-        "method": {
-          "type": "string",
-          "enum": [
-            "human_double_entry",
-            "human_single",
-            "llm_assisted",
-            "rule_based",
-            "automated",
-            "other"
-          ],
-          "description": "Extraction method used"
-        },
-        "confidence": {
-          "type": "number",
-          "minimum": 0,
-          "maximum": 1,
-          "description": "Extractor's confidence in the extraction"
-        },
-        "timestamp": {
-          "type": "string",
-          "format": "date-time",
-          "description": "When extraction was performed"
-        },
-        "transformation_notes": {
-          "type": "string",
-          "description": "Notes about data processing or transformation"
-        },
-        "consensus_status": {
-          "type": "string",
-          "enum": [
-            "agreement",
-            "disagreement",
-            "resolved",
-            "single_reviewer",
-            "not_applicable"
-          ],
-          "description": "Status of reviewer consensus (for double extraction)"
-        },
-        "reviewers": {
+        },
+        "pmid": {
+          "type": "string",
+          "pattern": "^\\d{1,8}$"
+        },
+        "pmcid": {
+          "type": "string",
+          "pattern": "^PMC\\d+$"
+        },
+        "doi": {
+          "type": "string",
+          "pattern": "^10\\.\\d{4,}(\\.\\d+)?/[-._;()/:A-Za-z0-9\\[\\]]+$",
+          "description": "DOI with comprehensive character support including brackets and extended punctuation",
+          "examples": [
+            "10.1056/NEJMoa2001017",
+            "10.1002/(SICI)1097-0142(19960101)77:1<1::AID-CNCR1>3.0.CO;2-Z"
+          ]
+        },
+        "registration": {
+          "$ref": "#/$defs/Registration"
+        },
+        "protocol_ref": {
+          "type": "string"
+        },
+        "funding": {
+          "type": "string"
+        },
+        "conflict_of_interest": {
+          "type": "string"
+        },
+        "epub_ahead_of_print_date": {
+          "type": "string"
+        },
+        "vancouver_citation": {
+          "type": "string"
+        },
+        "vancouver_source": {
+          "$ref": "#/$defs/SourceRef"
+        },
+        "source": {
+          "$ref": "#/$defs/SourceRef"
+        },
+        "external_ids": {
           "type": "array",
           "items": {
-            "type": "string"
-          },
-          "description": "List of reviewers involved in extraction"
-        },
-        "adjudication": {
-          "$ref": "#/$defs/Adjudication"
->>>>>>> d968dc39
-        },
-        "source": {
-          "$ref": "#/$defs/SourceRef"
-        }
-      }
-    },
-    "TruncationInfo": {
-<<<<<<< HEAD
-      "type": "object",
-      "additionalProperties": false,
-      "properties": {
-        "value": {
-          "type": "boolean",
-          "default": false
-        },
-        "reason": {
-          "type": "string",
-          "enum": [
-            "token_limit",
-            "page_limit",
-            "timeout",
-            "other"
-          ]
-        }
-      }
+            "$ref": "#/$defs/ExternalId"
+          },
+          "default": []
+        },
+        "supplements": {
+          "type": "array",
+          "items": {
+            "$ref": "#/$defs/SupplementFile"
+          },
+          "default": []
+        },
+        "parsing_context": {
+          "$ref": "#/$defs/ParsingContext"
+        },
+        "content_hash_sha256": {
+          "type": "string",
+          "pattern": "^[a-fA-F0-9]{64}$",
+          "description": "SHA-256 hash van bronbestand of platte tekst (64-char hex)"
+        }
+      },
+      "dependentSchemas": {
+        "published_date_precision": {
+          "required": [
+            "published_date"
+          ],
+          "properties": {
+            "published_date_precision": {
+              "description": "Precision can only be specified if published_date is present"
+            }
+          }
+        },
+        "page_end": {
+          "required": [
+            "page_start"
+          ],
+          "properties": {
+            "page_end": {
+              "description": "End page requires start page to be specified"
+            }
+          }
+        },
+        "vancouver_source": {
+          "required": [
+            "vancouver_citation"
+          ],
+          "properties": {
+            "vancouver_source": {
+              "description": "Vancouver source reference requires vancouver_citation to be present"
+            }
+          }
+        }
+      },
+      "allOf": [
+        {
+          "if": {
+            "properties": {
+              "published_date_precision": {
+                "const": "day"
+              }
+            }
+          },
+          "then": {
+            "properties": {
+              "published_date": {
+                "pattern": "^\\d{4}-\\d{2}-\\d{2}$",
+                "description": "Day precision requires full date format YYYY-MM-DD"
+              }
+            }
+          }
+        },
+        {
+          "if": {
+            "properties": {
+              "published_date_precision": {
+                "const": "month"
+              }
+            }
+          },
+          "then": {
+            "properties": {
+              "published_date": {
+                "pattern": "^\\d{4}-\\d{2}(-\\d{2})?$",
+                "description": "Month precision allows YYYY-MM or YYYY-MM-DD format"
+              }
+            }
+          }
+        },
+        {
+          "if": {
+            "properties": {
+              "published_date_precision": {
+                "const": "year"
+              }
+            }
+          },
+          "then": {
+            "properties": {
+              "published_date": {
+                "pattern": "^\\d{4}(-\\d{2}(-\\d{2})?)?$",
+                "description": "Year precision allows YYYY, YYYY-MM, or YYYY-MM-DD format"
+              }
+            }
+          }
+        }
+      ]
     },
     "ExtractionWarning": {
       "type": "object",
@@ -2544,44 +2665,7 @@
         }
       }
     },
-    "OntologyTerm": {
-      "type": "object",
-      "additionalProperties": false,
-      "required": [
-        "system",
-        "code"
-      ],
-      "properties": {
-        "system": {
-          "type": "string",
-          "enum": [
-            "MeSH",
-            "SNOMED-CT",
-            "LOINC",
-            "MedDRA",
-            "ICD-10",
-            "ICD-11",
-            "UMLS",
-            "RxNorm",
-            "ATC",
-            "CPT",
-            "HCPCS",
-            "Other"
-          ],
-          "description": "Standard medical terminology system"
-        },
-        "code": {
-          "type": "string",
-          "description": "Code within the terminology system"
-        },
-        "display": {
-          "type": "string",
-          "description": "Human-readable description of the code"
-        },
-        "version": {
-          "type": "string",
-          "description": "Version of the terminology system used"
-=======
+    "TruncationInfo": {
       "type": "object",
       "additionalProperties": false,
       "properties": {
@@ -2597,6 +2681,162 @@
             "timeout",
             "other"
           ]
+        }
+      }
+    },
+    "Registration": {
+      "type": "object",
+      "additionalProperties": false,
+      "description": "Clinical trial or study registration information",
+      "properties": {
+        "registry": {
+          "type": "string",
+          "enum": [
+            "ClinicalTrials.gov",
+            "ISRCTN",
+            "EudraCT",
+            "EU-CTR",
+            "CTIS",
+            "ChiCTR",
+            "ANZCTR",
+            "UMIN-CTR",
+            "JPRN",
+            "PACTR",
+            "IRCT",
+            "DRKS",
+            "TCTR",
+            "SLCTR",
+            "RPCEC",
+            "REBEC",
+            "Other"
+          ],
+          "description": "Clinical trial registry (includes major international and regional registries)"
+        },
+        "identifier": {
+          "type": "string",
+          "description": "Registration identifier within the registry",
+          "examples": [
+            "NCT04123456",
+            "ISRCTN12345678",
+            "2020-001234-56",
+            "UMIN000012345"
+          ]
+        },
+        "url": {
+          "type": "string",
+          "format": "uri",
+          "description": "Direct URL to the registration record"
+        }
+      },
+      "allOf": [
+        {
+          "if": {
+            "properties": {
+              "registry": {
+                "const": "ClinicalTrials.gov"
+              }
+            }
+          },
+          "then": {
+            "properties": {
+              "identifier": {
+                "pattern": "^NCT\\d{8}$",
+                "description": "ClinicalTrials.gov identifier format: NCT followed by 8 digits"
+              }
+            }
+          }
+        },
+        {
+          "if": {
+            "properties": {
+              "registry": {
+                "const": "ISRCTN"
+              }
+            }
+          },
+          "then": {
+            "properties": {
+              "identifier": {
+                "pattern": "^ISRCTN\\d{8}$",
+                "description": "ISRCTN identifier format: ISRCTN followed by 8 digits"
+              }
+            }
+          }
+        },
+        {
+          "if": {
+            "properties": {
+              "registry": {
+                "const": "EudraCT"
+              }
+            }
+          },
+          "then": {
+            "properties": {
+              "identifier": {
+                "pattern": "^\\d{4}-\\d{6}-\\d{2}$",
+                "description": "EudraCT identifier format: YYYY-NNNNNN-NN"
+              }
+            }
+          }
+        },
+        {
+          "if": {
+            "properties": {
+              "registry": {
+                "const": "UMIN-CTR"
+              }
+            }
+          },
+          "then": {
+            "properties": {
+              "identifier": {
+                "pattern": "^UMIN\\d{9}$",
+                "description": "UMIN-CTR identifier format: UMIN followed by 9 digits"
+              }
+            }
+          }
+        },
+        {
+          "if": {
+            "properties": {
+              "registry": {
+                "const": "ChiCTR"
+              }
+            }
+          },
+          "then": {
+            "properties": {
+              "identifier": {
+                "pattern": "^ChiCTR\\d{10}$",
+                "description": "ChiCTR identifier format: ChiCTR followed by 10 digits"
+              }
+            }
+          }
+        }
+      ]
+    },
+    "SourceRef": {
+      "type": "object",
+      "additionalProperties": false,
+      "description": "Reference to a specific location within a document",
+      "properties": {
+        "anchor": {
+          "type": "string",
+          "description": "Free-text pointer like 'Table 2', 'Fig 1', or sentence quote"
+        },
+        "page": {
+          "type": "integer",
+          "minimum": 1,
+          "description": "Page number within the document"
+        },
+        "figure_id": {
+          "type": "string",
+          "description": "Identifier of a specific figure"
+        },
+        "table_id": {
+          "type": "string",
+          "description": "Identifier of a specific table"
         }
       }
     },
@@ -2620,6 +2860,32 @@
         "he-IL"
       ]
     },
+    "EffectCI": {
+      "type": "object",
+      "additionalProperties": false,
+      "description": "Confidence interval for effect estimates",
+      "required": [
+        "lower",
+        "upper"
+      ],
+      "properties": {
+        "level": {
+          "type": "number",
+          "minimum": 50,
+          "maximum": 99.99,
+          "default": 95,
+          "description": "Confidence level as percentage (e.g., 95, 97.5, 99)"
+        },
+        "lower": {
+          "type": "number",
+          "description": "Lower bound of confidence interval"
+        },
+        "upper": {
+          "type": "number",
+          "description": "Upper bound of confidence interval"
+        }
+      }
+    },
     "FigureSummary": {
       "type": "object",
       "additionalProperties": false,
@@ -2665,74 +2931,6 @@
         "P1Y2M3DT4H5M6.789S"
       ]
     },
-    "SourceRef": {
-      "type": "object",
-      "additionalProperties": false,
-      "description": "Reference to a specific location within a document",
-      "properties": {
-        "anchor": {
-          "type": "string",
-          "description": "Free-text pointer like 'Table 2', 'Fig 1', or sentence quote"
-        },
-        "page": {
-          "type": "integer",
-          "minimum": 1,
-          "description": "Page number within the document"
-        },
-        "figure_id": {
-          "type": "string",
-          "description": "Identifier of a specific figure"
-        },
-        "table_id": {
-          "type": "string",
-          "description": "Identifier of a specific table"
-        }
-      }
-    },
-    "Metadata": {
-      "type": "object",
-      "additionalProperties": false,
-      "required": [
-        "title",
-        "journal"
-      ],
-      "properties": {
-        "title": {
-          "type": "string"
-        },
-        "journal": {
-          "type": "string"
-        },
-        "journal_abbrev": {
-          "type": "string"
-        },
-        "published_date": {
-          "type": "string",
-          "format": "date"
-        },
-        "published_date_precision": {
-          "type": "string",
-          "enum": [
-            "year",
-            "month",
-            "day"
-          ]
-        },
-        "volume": {
-          "type": "string"
-        },
-        "issue": {
-          "type": "string"
-        },
-        "pages": {
-          "type": "string"
->>>>>>> d968dc39
-        },
-        "fhir_coding": {
-          "$ref": "#/$defs/FHIRCoding"
-        }
-      }
-    },
     "Provenance": {
       "type": "object",
       "additionalProperties": false,
@@ -2794,27 +2992,142 @@
         }
       }
     },
-    "SourceRef": {
+    "BayesianInterval": {
       "type": "object",
       "additionalProperties": false,
-      "description": "Reference to a specific location within a document",
-      "properties": {
-        "anchor": {
-          "type": "string",
-          "description": "Free-text pointer like 'Table 2', 'Fig 1', or sentence quote"
-        },
-        "page": {
+      "description": "Bayesian credible interval",
+      "required": [
+        "lower",
+        "upper",
+        "credibility"
+      ],
+      "properties": {
+        "lower": {
+          "type": "number",
+          "description": "Lower bound of credible interval"
+        },
+        "upper": {
+          "type": "number",
+          "description": "Upper bound of credible interval"
+        },
+        "credibility": {
+          "type": "number",
+          "minimum": 0,
+          "maximum": 1,
+          "description": "Credibility level (e.g., 0.95 for 95% CrI)"
+        },
+        "hdi": {
+          "type": "boolean",
+          "description": "Whether this is a Highest Density Interval"
+        }
+      }
+    },
+    "FHIRCoding": {
+      "type": "object",
+      "additionalProperties": false,
+      "description": "FHIR R5 Coding datatype for medical terminology",
+      "properties": {
+        "system": {
+          "type": "string",
+          "format": "uri",
+          "description": "URI that identifies the code system"
+        },
+        "version": {
+          "type": "string",
+          "description": "Version of the code system"
+        },
+        "code": {
+          "type": "string",
+          "description": "Symbol in syntax defined by the system"
+        },
+        "display": {
+          "type": "string",
+          "description": "Representation defined by the system"
+        },
+        "userSelected": {
+          "type": "boolean",
+          "description": "If this coding was chosen directly by the user"
+        }
+      }
+    },
+    "ParsingContext": {
+      "type": "object",
+      "additionalProperties": false,
+      "required": [
+        "parser_name",
+        "parsing_timestamp"
+      ],
+      "properties": {
+        "parser_name": {
+          "type": "string",
+          "description": "Name of the parsing tool/library used"
+        },
+        "parser_version": {
+          "type": "string",
+          "description": "Version of the parsing tool"
+        },
+        "parsing_timestamp": {
+          "type": "string",
+          "format": "date-time",
+          "description": "When parsing was performed"
+        },
+        "language_detected": {
+          "$ref": "#/$defs/LanguageCode",
+          "description": "Detected language of the document"
+        },
+        "ocr_engine": {
+          "type": "string",
+          "description": "OCR engine used (if applicable)"
+        },
+        "ocr_quality_score": {
+          "type": "number",
+          "minimum": 0,
+          "maximum": 1,
+          "description": "Overall OCR quality assessment"
+        },
+        "pdf_producer": {
+          "type": "string",
+          "description": "Software that generated the PDF"
+        },
+        "page_count": {
           "type": "integer",
           "minimum": 1,
-          "description": "Page number within the document"
-        },
-        "figure_id": {
-          "type": "string",
-          "description": "Identifier of a specific figure"
-        },
-        "table_id": {
-          "type": "string",
-          "description": "Identifier of a specific table"
+          "description": "Total pages in document"
+        },
+        "sections_detected": {
+          "type": "array",
+          "items": {
+            "type": "string"
+          },
+          "default": [],
+          "description": "Document sections automatically detected"
+        },
+        "parsing_warnings": {
+          "type": "array",
+          "items": {
+            "type": "string"
+          },
+          "default": [],
+          "description": "Warnings encountered during parsing"
+        },
+        "ai_processing": {
+          "$ref": "#/$defs/AIProcessingMetadata"
+        }
+      }
+    },
+    "Adjudication": {
+      "type": "object",
+      "additionalProperties": false,
+      "properties": {
+        "needed": {
+          "type": "boolean",
+          "default": false
+        },
+        "adjudicator": {
+          "type": "string"
+        },
+        "notes": {
+          "type": "string"
         }
       }
     },
@@ -2911,521 +3224,6 @@
         }
       ]
     },
-    "FigureSummary": {
-      "type": "object",
-      "additionalProperties": false,
-      "required": [
-        "figure_id",
-        "caption"
-      ],
-      "properties": {
-        "figure_id": {
-          "type": "string"
-        },
-        "caption": {
-          "type": "string"
-        },
-        "key_values": {
-          "type": "object",
-          "additionalProperties": {
-            "type": "number"
-          },
-          "default": {}
-        },
-        "page": {
-          "type": "integer",
-          "minimum": 1
-        },
-        "source": {
-          "$ref": "#/$defs/SourceRef"
-        }
-      }
-    },
-    "Metadata": {
-      "type": "object",
-      "additionalProperties": false,
-      "required": [
-        "title",
-        "journal"
-      ],
-      "properties": {
-        "title": {
-          "type": "string"
-        },
-        "journal": {
-          "type": "string"
-        },
-        "journal_abbrev": {
-          "type": "string"
-        },
-        "published_date": {
-          "type": "string",
-          "format": "date"
-        },
-        "published_date_precision": {
-          "type": "string",
-          "enum": [
-            "year",
-            "month",
-            "day"
-          ]
-        },
-        "volume": {
-          "type": "string"
-        },
-        "issue": {
-          "type": "string"
-        },
-        "pages": {
-          "type": "string"
-        },
-        "page_start": {
-          "type": "string"
-        },
-        "page_end": {
-          "type": "string"
-        },
-        "article_number": {
-          "type": "string"
-        },
-        "elocation_id": {
-          "type": "string"
-        },
-        "issn": {
-          "type": "string",
-          "pattern": "^\\d{4}-\\d{3}[\\dxX]$",
-          "description": "International Standard Serial Number (print version)"
-        },
-        "eissn": {
-          "type": "string",
-          "pattern": "^\\d{4}-\\d{3}[\\dxX]$",
-          "description": "Electronic International Standard Serial Number"
-        },
-        "authors": {
-          "type": "array",
-          "items": {
-            "$ref": "#/$defs/Author"
-          },
-          "default": []
-        },
-        "pmid": {
-          "type": "string",
-          "pattern": "^\\d{1,8}$"
-        },
-        "pmcid": {
-          "type": "string",
-          "pattern": "^PMC\\d+$"
-        },
-        "doi": {
-          "type": "string",
-          "pattern": "^10\\.\\d{4,}(\\.\\d+)?/[-._;()/:A-Za-z0-9\\[\\]]+$",
-          "description": "DOI with comprehensive character support including brackets and extended punctuation",
-          "examples": [
-            "10.1056/NEJMoa2001017",
-            "10.1002/(SICI)1097-0142(19960101)77:1<1::AID-CNCR1>3.0.CO;2-Z"
-          ]
-        },
-        "registration": {
-          "$ref": "#/$defs/Registration"
-        },
-        "protocol_ref": {
-          "type": "string"
-        },
-        "funding": {
-          "type": "string"
-        },
-        "conflict_of_interest": {
-          "type": "string"
-        },
-        "epub_ahead_of_print_date": {
-          "type": "string"
-        },
-        "vancouver_citation": {
-          "type": "string"
-        },
-        "vancouver_source": {
-          "$ref": "#/$defs/SourceRef"
-        },
-        "source": {
-          "$ref": "#/$defs/SourceRef"
-        },
-        "external_ids": {
-          "type": "array",
-          "items": {
-            "$ref": "#/$defs/ExternalId"
-          },
-          "default": []
-        },
-        "supplements": {
-          "type": "array",
-          "items": {
-            "$ref": "#/$defs/SupplementFile"
-          },
-          "default": []
-        },
-        "parsing_context": {
-          "$ref": "#/$defs/ParsingContext"
-        },
-        "content_hash_sha256": {
-          "type": "string",
-          "pattern": "^[a-fA-F0-9]{64}$",
-          "description": "SHA-256 hash van bronbestand of platte tekst (64-char hex)"
-        }
-      },
-      "dependentSchemas": {
-        "published_date_precision": {
-          "required": [
-            "published_date"
-          ],
-          "properties": {
-            "published_date_precision": {
-              "description": "Precision can only be specified if published_date is present"
-            }
-          }
-        },
-        "page_end": {
-          "required": [
-            "page_start"
-          ],
-          "properties": {
-            "page_end": {
-              "description": "End page requires start page to be specified"
-            }
-          }
-        },
-        "vancouver_source": {
-          "required": [
-            "vancouver_citation"
-          ],
-          "properties": {
-            "vancouver_source": {
-              "description": "Vancouver source reference requires vancouver_citation to be present"
-            }
-          }
-        }
-      },
-      "allOf": [
-        {
-          "if": {
-            "properties": {
-              "published_date_precision": {
-                "const": "day"
-              }
-            }
-          },
-          "then": {
-            "properties": {
-              "published_date": {
-                "pattern": "^\\d{4}-\\d{2}-\\d{2}$",
-                "description": "Day precision requires full date format YYYY-MM-DD"
-              }
-            }
-          }
-        },
-        {
-          "if": {
-            "properties": {
-              "published_date_precision": {
-                "const": "month"
-              }
-            }
-          },
-          "then": {
-            "properties": {
-              "published_date": {
-                "pattern": "^\\d{4}-\\d{2}(-\\d{2})?$",
-                "description": "Month precision allows YYYY-MM or YYYY-MM-DD format"
-              }
-            }
-          }
-        },
-        {
-          "if": {
-            "properties": {
-              "published_date_precision": {
-                "const": "year"
-              }
-            }
-          },
-          "then": {
-            "properties": {
-              "published_date": {
-                "pattern": "^\\d{4}(-\\d{2}(-\\d{2})?)?$",
-                "description": "Year precision allows YYYY, YYYY-MM, or YYYY-MM-DD format"
-              }
-            }
-          }
-        }
-      ]
-    },
-<<<<<<< HEAD
-    "FHIRCoding": {
-=======
-    "ParsingContext": {
-      "type": "object",
-      "additionalProperties": false,
-      "required": [
-        "parser_name",
-        "parsing_timestamp"
-      ],
-      "properties": {
-        "parser_name": {
-          "type": "string",
-          "description": "Name of the parsing tool/library used"
-        },
-        "parser_version": {
-          "type": "string",
-          "description": "Version of the parsing tool"
-        },
-        "parsing_timestamp": {
-          "type": "string",
-          "format": "date-time",
-          "description": "When parsing was performed"
-        },
-        "language_detected": {
-          "$ref": "#/$defs/LanguageCode",
-          "description": "Detected language of the document"
-        },
-        "ocr_engine": {
-          "type": "string",
-          "description": "OCR engine used (if applicable)"
-        },
-        "ocr_quality_score": {
-          "type": "number",
-          "minimum": 0,
-          "maximum": 1,
-          "description": "Overall OCR quality assessment"
-        },
-        "pdf_producer": {
-          "type": "string",
-          "description": "Software that generated the PDF"
-        },
-        "page_count": {
-          "type": "integer",
-          "minimum": 1,
-          "description": "Total pages in document"
-        },
-        "sections_detected": {
-          "type": "array",
-          "items": {
-            "type": "string"
-          },
-          "default": [],
-          "description": "Document sections automatically detected"
-        },
-        "parsing_warnings": {
-          "type": "array",
-          "items": {
-            "type": "string"
-          },
-          "default": [],
-          "description": "Warnings encountered during parsing"
-        },
-        "ai_processing": {
-          "$ref": "#/$defs/AIProcessingMetadata"
-        }
-      }
-    },
-    "ExtractionWarning": {
->>>>>>> d968dc39
-      "type": "object",
-      "additionalProperties": false,
-      "description": "FHIR R5 Coding datatype for medical terminology",
-      "properties": {
-        "system": {
-          "type": "string",
-          "format": "uri",
-          "description": "URI that identifies the code system"
-        },
-<<<<<<< HEAD
-        "version": {
-          "type": "string",
-=======
-        "source": {
-          "$ref": "#/$defs/SourceRef"
-        }
-      }
-    },
-    "FHIRCoding": {
-      "type": "object",
-      "additionalProperties": false,
-      "description": "FHIR R5 Coding datatype for medical terminology",
-      "properties": {
-        "system": {
-          "type": "string",
-          "format": "uri",
-          "description": "URI that identifies the code system"
-        },
-        "version": {
-          "type": "string",
->>>>>>> d968dc39
-          "description": "Version of the code system"
-        },
-        "code": {
-          "type": "string",
-          "description": "Symbol in syntax defined by the system"
-        },
-        "display": {
-          "type": "string",
-          "description": "Representation defined by the system"
-        },
-        "userSelected": {
-          "type": "boolean",
-          "description": "If this coding was chosen directly by the user"
-        }
-      }
-    },
-<<<<<<< HEAD
-    "LanguageCode": {
-      "type": "string",
-      "pattern": "^[a-z]{2,3}(-[A-Z]{2})?(-[a-z]{2,8})*$",
-      "description": "BCP 47 language tag supporting language, region, and variants (e.g., 'en-US', 'zh-Hans-CN', 'ar-EG')",
-      "examples": [
-        "en",
-        "en-US",
-        "en-GB",
-        "nl",
-        "nl-NL",
-        "nl-BE",
-        "de-DE",
-        "fr-FR",
-        "es-ES",
-        "zh-Hans",
-        "zh-Hant",
-        "ar-EG",
-        "he-IL"
-      ]
-    },
-    "ParsingContext": {
-      "type": "object",
-      "additionalProperties": false,
-      "required": [
-        "parser_name",
-        "parsing_timestamp"
-      ],
-      "properties": {
-        "parser_name": {
-          "type": "string",
-          "description": "Name of the parsing tool/library used"
-        },
-        "parser_version": {
-          "type": "string",
-          "description": "Version of the parsing tool"
-        },
-        "parsing_timestamp": {
-          "type": "string",
-          "format": "date-time",
-          "description": "When parsing was performed"
-        },
-        "language_detected": {
-          "$ref": "#/$defs/LanguageCode",
-          "description": "Detected language of the document"
-        },
-        "ocr_engine": {
-          "type": "string",
-          "description": "OCR engine used (if applicable)"
-        },
-        "ocr_quality_score": {
-          "type": "number",
-          "minimum": 0,
-          "maximum": 1,
-          "description": "Overall OCR quality assessment"
-        },
-        "pdf_producer": {
-          "type": "string",
-          "description": "Software that generated the PDF"
-        },
-        "page_count": {
-          "type": "integer",
-          "minimum": 1,
-          "description": "Total pages in document"
-        },
-        "sections_detected": {
-          "type": "array",
-          "items": {
-            "type": "string"
-          },
-          "default": [],
-          "description": "Document sections automatically detected"
-        },
-        "parsing_warnings": {
-          "type": "array",
-          "items": {
-            "type": "string"
-          },
-          "default": [],
-          "description": "Warnings encountered during parsing"
-        },
-        "ai_processing": {
-          "$ref": "#/$defs/AIProcessingMetadata"
-        }
-      }
-    },
-    "Adjudication": {
-      "type": "object",
-      "additionalProperties": false,
-      "properties": {
-        "needed": {
-          "type": "boolean",
-          "default": false
-        },
-        "adjudicator": {
-          "type": "string"
-        },
-=======
-    "ParsedTable": {
-      "type": "object",
-      "additionalProperties": false,
-      "required": [
-        "table_id",
-        "title"
-      ],
-      "properties": {
-        "table_id": {
-          "type": "string"
-        },
-        "title": {
-          "type": "string"
-        },
-        "page": {
-          "type": "integer",
-          "minimum": 1
-        },
-        "type": {
-          "type": "string",
-          "enum": [
-            "baseline",
-            "outcomes",
-            "harms",
-            "methods",
-            "other"
-          ]
-        },
-        "rows": {
-          "type": "array",
-          "items": {
-            "type": "object",
-            "additionalProperties": false,
-            "required": [
-              "cells"
-            ],
-            "properties": {
-              "cells": {
-                "type": "array",
-                "minItems": 1,
-                "items": {
-                  "type": "string"
-                }
-              }
-            }
-          },
-          "default": []
-        },
-        "source": {
-          "$ref": "#/$defs/SourceRef"
-        }
-      }
-    },
     "Author": {
       "type": "object",
       "additionalProperties": false,
@@ -3474,23 +3272,6 @@
         }
       }
     },
-    "Adjudication": {
-      "type": "object",
-      "additionalProperties": false,
-      "properties": {
-        "needed": {
-          "type": "boolean",
-          "default": false
-        },
-        "adjudicator": {
-          "type": "string"
-        },
->>>>>>> d968dc39
-        "notes": {
-          "type": "string"
-        }
-      }
-    },
     "SupplementFile": {
       "type": "object",
       "additionalProperties": false,
@@ -3524,916 +3305,6 @@
           "$ref": "#/$defs/DataIntegrity"
         }
       }
-    },
-    "DataIntegrity": {
-      "type": "object",
-      "additionalProperties": false,
-      "description": "Data integrity verification with multiple hash algorithms",
-      "required": [
-        "algorithm",
-        "value"
-      ],
-      "properties": {
-        "algorithm": {
-          "type": "string",
-          "enum": [
-            "SHA-256",
-            "SHA-512",
-            "SHA-3-256",
-            "SHA-3-512",
-            "BLAKE2b",
-            "SHA-1",
-            "MD5",
-            "CRC32"
-          ],
-          "description": "Cryptographic hash algorithm used"
-        },
-        "value": {
-          "type": "string",
-          "description": "Hex-encoded hash value"
-        },
-        "salt": {
-          "type": "string",
-          "description": "Optional salt value for enhanced security"
-        },
-        "verification_timestamp": {
-          "type": "string",
-          "format": "date-time",
-          "description": "When the hash was computed or verified"
-        },
-        "verified_by": {
-          "type": "string",
-          "description": "System or person who verified the hash"
-        },
-        "multiple_hashes": {
-          "type": "array",
-          "items": {
-            "type": "object",
-            "required": [
-              "algorithm",
-              "value"
-            ],
-            "properties": {
-              "algorithm": {
-                "type": "string"
-              },
-              "value": {
-                "type": "string"
-              }
-            }
-          },
-          "description": "Additional hash values using different algorithms for enhanced verification"
-        }
-      },
-      "allOf": [
-        {
-          "if": {
-            "properties": {
-              "algorithm": {
-                "const": "SHA-256"
-              }
-            }
-          },
-          "then": {
-            "properties": {
-              "value": {
-                "pattern": "^[a-fA-F0-9]{64}$",
-                "description": "SHA-256 hash must be 64 hex characters"
-              }
-            }
-          }
-        },
-        {
-          "if": {
-            "properties": {
-              "algorithm": {
-                "const": "SHA-512"
-              }
-            }
-          },
-          "then": {
-            "properties": {
-              "value": {
-                "pattern": "^[a-fA-F0-9]{128}$",
-                "description": "SHA-512 hash must be 128 hex characters"
-              }
-            }
-          }
-        },
-        {
-          "if": {
-            "properties": {
-              "algorithm": {
-                "const": "SHA-3-256"
-              }
-            }
-          },
-          "then": {
-            "properties": {
-              "value": {
-                "pattern": "^[a-fA-F0-9]{64}$",
-                "description": "SHA-3-256 hash must be 64 hex characters"
-              }
-            }
-          }
-        },
-        {
-          "if": {
-            "properties": {
-              "algorithm": {
-                "const": "SHA-3-512"
-              }
-            }
-          },
-          "then": {
-            "properties": {
-              "value": {
-                "pattern": "^[a-fA-F0-9]{128}$",
-                "description": "SHA-3-512 hash must be 128 hex characters"
-              }
-            }
-          }
-        },
-        {
-          "if": {
-            "properties": {
-              "algorithm": {
-                "const": "BLAKE2b"
-              }
-            }
-          },
-          "then": {
-            "properties": {
-              "value": {
-                "pattern": "^[a-fA-F0-9]{128}$",
-                "description": "BLAKE2b hash must be 128 hex characters"
-              }
-            }
-          }
-        },
-        {
-          "if": {
-            "properties": {
-              "algorithm": {
-                "const": "SHA-1"
-              }
-            }
-          },
-          "then": {
-            "properties": {
-              "value": {
-                "pattern": "^[a-fA-F0-9]{40}$",
-                "description": "SHA-1 hash must be 40 hex characters"
-              }
-            }
-          }
-        },
-        {
-          "if": {
-            "properties": {
-              "algorithm": {
-                "const": "MD5"
-              }
-            }
-          },
-          "then": {
-            "properties": {
-              "value": {
-                "pattern": "^[a-fA-F0-9]{32}$",
-                "description": "MD5 hash must be 32 hex characters"
-              }
-            }
-          }
-        },
-        {
-          "if": {
-            "properties": {
-              "algorithm": {
-                "const": "CRC32"
-              }
-            }
-          },
-          "then": {
-            "properties": {
-              "value": {
-                "pattern": "^[a-fA-F0-9]{8}$",
-                "description": "CRC32 hash must be 8 hex characters"
-              }
-            }
-          }
-        }
-      ]
-    },
-    "Registration": {
-      "type": "object",
-      "additionalProperties": false,
-      "description": "Clinical trial or study registration information",
-      "properties": {
-        "registry": {
-          "type": "string",
-          "enum": [
-            "ClinicalTrials.gov",
-            "ISRCTN",
-            "EudraCT",
-            "EU-CTR",
-            "CTIS",
-            "ChiCTR",
-            "ANZCTR",
-            "UMIN-CTR",
-            "JPRN",
-            "PACTR",
-            "IRCT",
-            "DRKS",
-            "TCTR",
-            "SLCTR",
-            "RPCEC",
-            "REBEC",
-            "Other"
-          ],
-          "description": "Clinical trial registry (includes major international and regional registries)"
-        },
-        "identifier": {
-          "type": "string",
-          "description": "Registration identifier within the registry",
-          "examples": [
-            "NCT04123456",
-            "ISRCTN12345678",
-            "2020-001234-56",
-            "UMIN000012345"
-          ]
-        },
-        "url": {
-          "type": "string",
-          "format": "uri",
-          "description": "Direct URL to the registration record"
-        }
-      },
-      "allOf": [
-        {
-          "if": {
-            "properties": {
-              "registry": {
-                "const": "ClinicalTrials.gov"
-              }
-            }
-          },
-          "then": {
-            "properties": {
-              "identifier": {
-                "pattern": "^NCT\\d{8}$",
-                "description": "ClinicalTrials.gov identifier format: NCT followed by 8 digits"
-              }
-            }
-          }
-        },
-        {
-          "if": {
-            "properties": {
-              "registry": {
-                "const": "ISRCTN"
-              }
-            }
-          },
-          "then": {
-            "properties": {
-              "identifier": {
-                "pattern": "^ISRCTN\\d{8}$",
-                "description": "ISRCTN identifier format: ISRCTN followed by 8 digits"
-              }
-            }
-          }
-        },
-        {
-          "if": {
-            "properties": {
-              "registry": {
-                "const": "EudraCT"
-              }
-            }
-          },
-          "then": {
-            "properties": {
-              "identifier": {
-                "pattern": "^\\d{4}-\\d{6}-\\d{2}$",
-                "description": "EudraCT identifier format: YYYY-NNNNNN-NN"
-              }
-            }
-          }
-        },
-        {
-          "if": {
-            "properties": {
-              "registry": {
-                "const": "UMIN-CTR"
-              }
-            }
-          },
-          "then": {
-            "properties": {
-              "identifier": {
-                "pattern": "^UMIN\\d{9}$",
-                "description": "UMIN-CTR identifier format: UMIN followed by 9 digits"
-              }
-            }
-          }
-        },
-        {
-          "if": {
-            "properties": {
-              "registry": {
-                "const": "ChiCTR"
-              }
-            }
-          },
-          "then": {
-            "properties": {
-              "identifier": {
-                "pattern": "^ChiCTR\\d{10}$",
-                "description": "ChiCTR identifier format: ChiCTR followed by 10 digits"
-              }
-            }
-          }
-        }
-      ]
-    },
-<<<<<<< HEAD
-    "Author": {
-=======
-    "BayesianInterval": {
-      "type": "object",
-      "additionalProperties": false,
-      "description": "Bayesian credible interval",
-      "required": [
-        "lower",
-        "upper",
-        "credibility"
-      ],
-      "properties": {
-        "lower": {
-          "type": "number",
-          "description": "Lower bound of credible interval"
-        },
-        "upper": {
-          "type": "number",
-          "description": "Upper bound of credible interval"
-        },
-        "credibility": {
-          "type": "number",
-          "minimum": 0,
-          "maximum": 1,
-          "description": "Credibility level (e.g., 0.95 for 95% CrI)"
-        },
-        "hdi": {
-          "type": "boolean",
-          "description": "Whether this is a Highest Density Interval"
-        }
-      }
-    },
-    "DataIntegrity": {
->>>>>>> d968dc39
-      "type": "object",
-      "additionalProperties": false,
-      "description": "Data integrity verification with multiple hash algorithms",
-      "required": [
-        "algorithm",
-        "value"
-      ],
-      "properties": {
-        "algorithm": {
-          "type": "string",
-          "enum": [
-            "SHA-256",
-            "SHA-512",
-            "SHA-3-256",
-            "SHA-3-512",
-            "BLAKE2b",
-            "SHA-1",
-            "MD5",
-            "CRC32"
-          ],
-          "description": "Cryptographic hash algorithm used"
-        },
-        "value": {
-          "type": "string",
-          "description": "Hex-encoded hash value"
-        },
-        "salt": {
-          "type": "string",
-          "description": "Optional salt value for enhanced security"
-        },
-        "verification_timestamp": {
-          "type": "string",
-          "format": "date-time",
-          "description": "When the hash was computed or verified"
-        },
-        "verified_by": {
-          "type": "string",
-          "description": "System or person who verified the hash"
-        },
-        "multiple_hashes": {
-          "type": "array",
-          "items": {
-            "type": "object",
-            "required": [
-              "algorithm",
-              "value"
-            ],
-            "properties": {
-              "algorithm": {
-                "type": "string"
-              },
-              "value": {
-                "type": "string"
-              }
-            }
-          },
-          "description": "Additional hash values using different algorithms for enhanced verification"
-        }
-<<<<<<< HEAD
-      }
-    },
-    "AIProcessingMetadata": {
-      "type": "object",
-      "additionalProperties": false,
-      "description": "Metadata for AI/ML processing and bias detection",
-      "properties": {
-        "model_info": {
-          "type": "object",
-          "required": [
-            "name",
-            "version"
-          ],
-          "properties": {
-            "name": {
-              "type": "string",
-              "description": "Model name or identifier"
-            },
-            "version": {
-              "type": "string",
-              "description": "Model version"
-            },
-            "architecture": {
-              "type": "string",
-              "enum": [
-                "transformer",
-                "cnn",
-                "rnn",
-                "lstm",
-                "gru",
-                "bert",
-                "gpt",
-                "ensemble",
-                "classical_ml",
-                "other"
-              ],
-              "description": "Model architecture type"
-            },
-            "training_data_size": {
-              "type": "integer",
-              "minimum": 0
-            },
-            "training_date": {
-              "type": "string",
-              "format": "date"
-            },
-            "fine_tuned": {
-              "type": "boolean",
-              "description": "Whether model was fine-tuned for specific domain"
-            },
-            "domain_specific": {
-              "type": "boolean",
-              "description": "Whether model is domain-specific (e.g., medical)"
-            }
-          }
-        },
-        "performance_metrics": {
-          "type": "object",
-          "properties": {
-            "accuracy": {
-              "type": "number",
-              "minimum": 0,
-              "maximum": 1
-            },
-            "precision": {
-              "type": "number",
-              "minimum": 0,
-              "maximum": 1
-            },
-            "recall": {
-              "type": "number",
-              "minimum": 0,
-              "maximum": 1
-            },
-            "f1_score": {
-              "type": "number",
-              "minimum": 0,
-              "maximum": 1
-            },
-            "auc_roc": {
-              "type": "number",
-              "minimum": 0,
-              "maximum": 1
-            },
-            "confidence_interval": {
-              "$ref": "#/$defs/EffectCI"
-            },
-            "validation_method": {
-              "type": "string",
-              "enum": [
-                "cross_validation",
-                "holdout",
-                "temporal_split",
-                "external_validation",
-                "other"
-              ]
-            },
-            "test_set_size": {
-              "type": "integer",
-              "minimum": 0
-            }
-          }
-        },
-        "bias_assessment": {
-          "type": "object",
-          "description": "Assessment of potential biases in AI model",
-          "properties": {
-            "demographic_bias": {
-              "type": "object",
-              "properties": {
-                "assessed": {
-                  "type": "boolean"
-                },
-                "bias_detected": {
-                  "type": "boolean"
-                },
-                "affected_groups": {
-                  "type": "array",
-                  "items": {
-                    "type": "string"
-                  },
-                  "description": "Demographic groups showing bias"
-                },
-                "mitigation_applied": {
-                  "type": "boolean"
-                },
-                "fairness_metrics": {
-                  "type": "object",
-                  "properties": {
-                    "demographic_parity": {
-                      "type": "number"
-                    },
-                    "equalized_odds": {
-                      "type": "number"
-                    },
-                    "calibration": {
-                      "type": "number"
-                    }
-                  }
-                }
-              }
-            },
-            "selection_bias": {
-              "type": "object",
-              "properties": {
-                "training_data_representativeness": {
-                  "type": "string",
-                  "enum": [
-                    "high",
-                    "moderate",
-                    "low",
-                    "unknown"
-                  ]
-                },
-                "sampling_method": {
-                  "type": "string"
-                },
-                "geographic_bias": {
-                  "type": "boolean"
-                },
-                "temporal_bias": {
-                  "type": "boolean"
-                }
-              }
-            },
-            "confirmation_bias": {
-              "type": "object",
-              "properties": {
-                "label_quality_assessment": {
-                  "type": "boolean"
-                },
-                "inter_annotator_agreement": {
-                  "type": "number",
-                  "minimum": 0,
-                  "maximum": 1
-                },
-                "annotation_guidelines": {
-                  "type": "string"
-                }
-=======
-      },
-      "allOf": [
-        {
-          "if": {
-            "properties": {
-              "algorithm": {
-                "const": "SHA-256"
->>>>>>> d968dc39
-              }
-            }
-          },
-          "then": {
-            "properties": {
-              "value": {
-                "pattern": "^[a-fA-F0-9]{64}$",
-                "description": "SHA-256 hash must be 64 hex characters"
-              }
-            }
-          }
-        },
-        {
-          "if": {
-            "properties": {
-              "algorithm": {
-                "const": "SHA-512"
-              }
-            }
-<<<<<<< HEAD
-          }
-        }
-      }
-    },
-    "EmailAddress": {
-      "type": "string",
-      "format": "email",
-      "pattern": "^[a-zA-Z0-9._%+-]+@[a-zA-Z0-9.-]+\\.[a-zA-Z]{2,}$",
-      "description": "Valid email address for correspondence",
-      "examples": [
-        "researcher@university.edu",
-        "corresponding.author@hospital.org"
-      ]
-    },
-    "BayesianInterval": {
-      "type": "object",
-      "additionalProperties": false,
-      "description": "Bayesian credible interval",
-      "required": [
-        "lower",
-        "upper",
-        "credibility"
-      ],
-      "properties": {
-        "lower": {
-          "type": "number",
-          "description": "Lower bound of credible interval"
-        },
-        "upper": {
-          "type": "number",
-          "description": "Upper bound of credible interval"
-        },
-        "credibility": {
-          "type": "number",
-          "minimum": 0,
-          "maximum": 1,
-          "description": "Credibility level (e.g., 0.95 for 95% CrI)"
-        },
-        "hdi": {
-          "type": "boolean",
-          "description": "Whether this is a Highest Density Interval"
-        }
-      }
-    },
-    "EffectCI": {
-      "type": "object",
-      "additionalProperties": false,
-      "description": "Confidence interval for effect estimates",
-      "required": [
-        "lower",
-        "upper"
-      ],
-      "properties": {
-        "level": {
-          "type": "number",
-          "minimum": 50,
-          "maximum": 99.99,
-          "default": 95,
-          "description": "Confidence level as percentage (e.g., 95, 97.5, 99)"
-        },
-        "lower": {
-          "type": "number",
-          "description": "Lower bound of confidence interval"
-        },
-        "upper": {
-          "type": "number",
-          "description": "Upper bound of confidence interval"
-        }
-      }
-=======
-          },
-          "then": {
-            "properties": {
-              "value": {
-                "pattern": "^[a-fA-F0-9]{128}$",
-                "description": "SHA-512 hash must be 128 hex characters"
-              }
-            }
-          }
-        },
-        {
-          "if": {
-            "properties": {
-              "algorithm": {
-                "const": "SHA-3-256"
-              }
-            }
-          },
-          "then": {
-            "properties": {
-              "value": {
-                "pattern": "^[a-fA-F0-9]{64}$",
-                "description": "SHA-3-256 hash must be 64 hex characters"
-              }
-            }
-          }
-        },
-        {
-          "if": {
-            "properties": {
-              "algorithm": {
-                "const": "SHA-3-512"
-              }
-            }
-          },
-          "then": {
-            "properties": {
-              "value": {
-                "pattern": "^[a-fA-F0-9]{128}$",
-                "description": "SHA-3-512 hash must be 128 hex characters"
-              }
-            }
-          }
-        },
-        {
-          "if": {
-            "properties": {
-              "algorithm": {
-                "const": "BLAKE2b"
-              }
-            }
-          },
-          "then": {
-            "properties": {
-              "value": {
-                "pattern": "^[a-fA-F0-9]{128}$",
-                "description": "BLAKE2b hash must be 128 hex characters"
-              }
-            }
-          }
-        },
-        {
-          "if": {
-            "properties": {
-              "algorithm": {
-                "const": "SHA-1"
-              }
-            }
-          },
-          "then": {
-            "properties": {
-              "value": {
-                "pattern": "^[a-fA-F0-9]{40}$",
-                "description": "SHA-1 hash must be 40 hex characters"
-              }
-            }
-          }
-        },
-        {
-          "if": {
-            "properties": {
-              "algorithm": {
-                "const": "MD5"
-              }
-            }
-          },
-          "then": {
-            "properties": {
-              "value": {
-                "pattern": "^[a-fA-F0-9]{32}$",
-                "description": "MD5 hash must be 32 hex characters"
-              }
-            }
-          }
-        },
-        {
-          "if": {
-            "properties": {
-              "algorithm": {
-                "const": "CRC32"
-              }
-            }
-          },
-          "then": {
-            "properties": {
-              "value": {
-                "pattern": "^[a-fA-F0-9]{8}$",
-                "description": "CRC32 hash must be 8 hex characters"
-              }
-            }
-          }
-        }
-      ]
-    },
-    "ExternalId": {
-      "type": "object",
-      "additionalProperties": false,
-      "required": [
-        "source",
-        "id"
-      ],
-      "properties": {
-        "source": {
-          "type": "string",
-          "enum": [
-            "PMID",
-            "PMCID",
-            "DOI",
-            "NCT",
-            "ISRCTN",
-            "EudraCT",
-            "EU-CTR",
-            "CTIS",
-            "UMIN",
-            "JPRN",
-            "DRKS",
-            "ChiCTR",
-            "ANZCTR",
-            "arXiv",
-            "bioRxiv",
-            "medRxiv",
-            "PubPeer",
-            "ISBN",
-            "ISSN",
-            "Handle",
-            "URN",
-            "Other"
-          ],
-          "description": "External identifier source system including preprint servers and academic publishers"
-        },
-        "id": {
-          "type": "string",
-          "description": "Identifier value within the source system",
-          "examples": [
-            "1234.5678",
-            "2023.01.001",
-            "10.1101/2023.01.01.123456",
-            "978-0-123456-78-9"
-          ]
-        },
-        "url": {
-          "type": "string",
-          "format": "uri",
-          "description": "Optional direct URL to the external resource"
-        },
-        "version": {
-          "type": "string",
-          "description": "Version number for preprints or versioned documents"
-        }
-      },
-      "allOf": [
-        {
-          "if": {
-            "properties": {
-              "source": {
-                "const": "arXiv"
-              }
-            }
-          },
-          "then": {
-            "properties": {
-              "id": {
-                "pattern": "^(\\d{4}\\.\\d{4,5}|[a-z-]+/\\d{7})$",
-                "description": "arXiv identifier (new: YYMM.NNNN or old: subject-class/YYMMnnn)"
-              }
-            }
-          }
-        },
-        {
-          "if": {
-            "properties": {
-              "source": {
-                "const": "ISBN"
-              }
-            }
-          },
-          "then": {
-            "properties": {
-              "id": {
-                "pattern": "^(?:978|979)[0-9]{10}$|^[0-9]{9}[0-9X]$",
-                "description": "ISBN-10 or ISBN-13 format"
-              }
-            }
-          }
-        }
-      ]
     },
     "AIProcessingMetadata": {
       "type": "object",
@@ -4723,6 +3594,205 @@
         }
       }
     },
+    "DataIntegrity": {
+      "type": "object",
+      "additionalProperties": false,
+      "description": "Data integrity verification with multiple hash algorithms",
+      "required": [
+        "algorithm",
+        "value"
+      ],
+      "properties": {
+        "algorithm": {
+          "type": "string",
+          "enum": [
+            "SHA-256",
+            "SHA-512",
+            "SHA-3-256",
+            "SHA-3-512",
+            "BLAKE2b",
+            "SHA-1",
+            "MD5",
+            "CRC32"
+          ],
+          "description": "Cryptographic hash algorithm used"
+        },
+        "value": {
+          "type": "string",
+          "description": "Hex-encoded hash value"
+        },
+        "salt": {
+          "type": "string",
+          "description": "Optional salt value for enhanced security"
+        },
+        "verification_timestamp": {
+          "type": "string",
+          "format": "date-time",
+          "description": "When the hash was computed or verified"
+        },
+        "verified_by": {
+          "type": "string",
+          "description": "System or person who verified the hash"
+        },
+        "multiple_hashes": {
+          "type": "array",
+          "items": {
+            "type": "object",
+            "required": [
+              "algorithm",
+              "value"
+            ],
+            "properties": {
+              "algorithm": {
+                "type": "string"
+              },
+              "value": {
+                "type": "string"
+              }
+            }
+          },
+          "description": "Additional hash values using different algorithms for enhanced verification"
+        }
+      },
+      "allOf": [
+        {
+          "if": {
+            "properties": {
+              "algorithm": {
+                "const": "SHA-256"
+              }
+            }
+          },
+          "then": {
+            "properties": {
+              "value": {
+                "pattern": "^[a-fA-F0-9]{64}$",
+                "description": "SHA-256 hash must be 64 hex characters"
+              }
+            }
+          }
+        },
+        {
+          "if": {
+            "properties": {
+              "algorithm": {
+                "const": "SHA-512"
+              }
+            }
+          },
+          "then": {
+            "properties": {
+              "value": {
+                "pattern": "^[a-fA-F0-9]{128}$",
+                "description": "SHA-512 hash must be 128 hex characters"
+              }
+            }
+          }
+        },
+        {
+          "if": {
+            "properties": {
+              "algorithm": {
+                "const": "SHA-3-256"
+              }
+            }
+          },
+          "then": {
+            "properties": {
+              "value": {
+                "pattern": "^[a-fA-F0-9]{64}$",
+                "description": "SHA-3-256 hash must be 64 hex characters"
+              }
+            }
+          }
+        },
+        {
+          "if": {
+            "properties": {
+              "algorithm": {
+                "const": "SHA-3-512"
+              }
+            }
+          },
+          "then": {
+            "properties": {
+              "value": {
+                "pattern": "^[a-fA-F0-9]{128}$",
+                "description": "SHA-3-512 hash must be 128 hex characters"
+              }
+            }
+          }
+        },
+        {
+          "if": {
+            "properties": {
+              "algorithm": {
+                "const": "BLAKE2b"
+              }
+            }
+          },
+          "then": {
+            "properties": {
+              "value": {
+                "pattern": "^[a-fA-F0-9]{128}$",
+                "description": "BLAKE2b hash must be 128 hex characters"
+              }
+            }
+          }
+        },
+        {
+          "if": {
+            "properties": {
+              "algorithm": {
+                "const": "SHA-1"
+              }
+            }
+          },
+          "then": {
+            "properties": {
+              "value": {
+                "pattern": "^[a-fA-F0-9]{40}$",
+                "description": "SHA-1 hash must be 40 hex characters"
+              }
+            }
+          }
+        },
+        {
+          "if": {
+            "properties": {
+              "algorithm": {
+                "const": "MD5"
+              }
+            }
+          },
+          "then": {
+            "properties": {
+              "value": {
+                "pattern": "^[a-fA-F0-9]{32}$",
+                "description": "MD5 hash must be 32 hex characters"
+              }
+            }
+          }
+        },
+        {
+          "if": {
+            "properties": {
+              "algorithm": {
+                "const": "CRC32"
+              }
+            }
+          },
+          "then": {
+            "properties": {
+              "value": {
+                "pattern": "^[a-fA-F0-9]{8}$",
+                "description": "CRC32 hash must be 8 hex characters"
+              }
+            }
+          }
+        }
+      ]
+    },
     "EmailAddress": {
       "type": "string",
       "format": "email",
@@ -4732,33 +3802,6 @@
         "researcher@university.edu",
         "corresponding.author@hospital.org"
       ]
-    },
-    "EffectCI": {
-      "type": "object",
-      "additionalProperties": false,
-      "description": "Confidence interval for effect estimates",
-      "required": [
-        "lower",
-        "upper"
-      ],
-      "properties": {
-        "level": {
-          "type": "number",
-          "minimum": 50,
-          "maximum": 99.99,
-          "default": 95,
-          "description": "Confidence level as percentage (e.g., 95, 97.5, 99)"
-        },
-        "lower": {
-          "type": "number",
-          "description": "Lower bound of confidence interval"
-        },
-        "upper": {
-          "type": "number",
-          "description": "Upper bound of confidence interval"
-        }
-      }
->>>>>>> d968dc39
     }
   }
 }